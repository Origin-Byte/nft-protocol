--- conflicted
+++ resolved
@@ -1803,12 +1803,8 @@
     }
 
     #[test]
-<<<<<<< HEAD
-    fun delegate_to_admin() {
-=======
     #[expected_failure(abort_code = ob_kiosk::ob_kiosk::ENftAlreadyExclusivelyListed)]
     fun test_bidding_orderbook_dangling_lock() {
->>>>>>> a3160dfa
         let scenario = test_scenario::begin(creator());
 
         // 1. Create Collection, TransferPolicy and Orderbook
@@ -1817,7 +1813,97 @@
         let (tx_policy, policy_cap) = test_utils::init_transfer_policy(&publisher, ctx(&mut scenario));
 
         let dw = witness::test_dw<Foo>();
-<<<<<<< HEAD
+
+        test_utils::create_orderbook_v1<Foo>(dw, &tx_policy, &mut scenario);
+
+        transfer::public_share_object(collection);
+        transfer::public_share_object(tx_policy);
+
+        // 3. Create Buyer Kiosk
+        test_scenario::next_tx(&mut scenario, buyer());
+        let (buyer_kiosk, _) = ob_kiosk::new(ctx(&mut scenario));
+
+        transfer::public_share_object(buyer_kiosk);
+
+        // 4. Create Seller Kiosk
+        test_scenario::next_tx(&mut scenario, seller());
+        let (seller_kiosk, _) = ob_kiosk::new(ctx(&mut scenario));
+        transfer::public_share_object(seller_kiosk);
+
+        // 5. Create bid order for NFTs
+        test_scenario::next_tx(&mut scenario, seller());
+        let book = test_scenario::take_shared<Orderbook<Foo, SUI>>(&mut scenario);
+        let seller_kiosk = test_scenario::take_shared<Kiosk>(&mut scenario);
+        let buyer_kiosk = test_scenario::take_shared<Kiosk>(&mut scenario);
+
+        let coin = coin::mint_for_testing<SUI>(1_000_000, ctx(&mut scenario));
+
+        let price = 300;
+
+        test_scenario::next_tx(&mut scenario, seller());
+
+        // Create and deposit NFT
+        let nft = test_utils::get_foo_nft(ctx(&mut scenario));
+        let nft_id = object::id(&nft);
+
+        ob_kiosk::deposit(&mut seller_kiosk, nft, ctx(&mut scenario));
+
+        orderbook::create_ask(
+            &mut book,
+            &mut seller_kiosk,
+            price,
+            nft_id,
+            ctx(&mut scenario),
+        );
+
+        test_scenario::next_tx(&mut scenario, buyer());
+
+        bidding::create_bid(
+            object::id(&buyer_kiosk),
+            nft_id,
+            100,
+            &mut coin,
+            ctx(&mut scenario),
+        );
+
+        test_scenario::next_tx(&mut scenario, seller());
+
+        let tx_policy = test_scenario::take_shared<TransferPolicy<Foo>>(&mut scenario);
+        let bid = test_scenario::take_shared<Bid<SUI>>(&mut scenario);
+
+        let request = bidding::sell_nft_from_kiosk<Foo, SUI>(
+            &mut bid,
+            &mut seller_kiosk,
+            &mut buyer_kiosk,
+            nft_id,
+            ctx(&mut scenario),
+        );
+
+        transfer_request::confirm<Foo, SUI>(request, &tx_policy, ctx(&mut scenario));
+
+        coin::burn_for_testing(coin);
+        transfer::public_transfer(publisher, creator());
+        transfer::public_transfer(mint_cap, creator());
+        transfer::public_transfer(policy_cap, creator());
+        test_scenario::return_shared(bid);
+        test_scenario::return_shared(tx_policy);
+        test_scenario::return_shared(seller_kiosk);
+        test_scenario::return_shared(buyer_kiosk);
+
+        test_scenario::return_shared(book);
+        test_scenario::end(scenario);
+    }
+
+    #[test]
+    fun delegate_to_admin() {
+        let scenario = test_scenario::begin(creator());
+
+        // 1. Create Collection, TransferPolicy and Orderbook
+        let (collection, mint_cap) = test_utils::init_collection_foo(ctx(&mut scenario));
+        let publisher = test_utils::get_publisher(ctx(&mut scenario));
+        let (tx_policy, policy_cap) = test_utils::init_transfer_policy(&publisher, ctx(&mut scenario));
+
+        let dw = witness::test_dw<Foo>();
 
         let ob = orderbook::new_with_protected_actions<Foo, SUI>(
             dw,
@@ -1828,14 +1914,10 @@
 
         orderbook::change_tick_size<Foo, SUI>(dw, &mut ob, 1);
         orderbook::share(ob);
-=======
-        test_utils::create_orderbook_v1<Foo>(dw, &tx_policy, &mut scenario);
->>>>>>> a3160dfa
 
         transfer::public_share_object(collection);
         transfer::public_share_object(tx_policy);
 
-<<<<<<< HEAD
         // 2. Insert administrator
         test_scenario::next_tx(&mut scenario, creator());
         let book = test_scenario::take_shared<Orderbook<Foo, SUI>>(&mut scenario);
@@ -1873,78 +1955,7 @@
         transfer::public_transfer(publisher, creator());
         transfer::public_transfer(mint_cap, creator());
         transfer::public_transfer(policy_cap, creator());
-=======
-        // 3. Create Buyer Kiosk
-        test_scenario::next_tx(&mut scenario, buyer());
-        let (buyer_kiosk, _) = ob_kiosk::new(ctx(&mut scenario));
-
-        transfer::public_share_object(buyer_kiosk);
-
-        // 4. Create Seller Kiosk
-        test_scenario::next_tx(&mut scenario, seller());
-        let (seller_kiosk, _) = ob_kiosk::new(ctx(&mut scenario));
-        transfer::public_share_object(seller_kiosk);
-
-        // 5. Create bid order for NFTs
-        test_scenario::next_tx(&mut scenario, seller());
-        let book = test_scenario::take_shared<Orderbook<Foo, SUI>>(&mut scenario);
-        let seller_kiosk = test_scenario::take_shared<Kiosk>(&mut scenario);
-        let buyer_kiosk = test_scenario::take_shared<Kiosk>(&mut scenario);
-
-        let coin = coin::mint_for_testing<SUI>(1_000_000, ctx(&mut scenario));
-
-        let price = 300;
-
-        test_scenario::next_tx(&mut scenario, seller());
-
-        // Create and deposit NFT
-        let nft = test_utils::get_foo_nft(ctx(&mut scenario));
-        let nft_id = object::id(&nft);
-
-        ob_kiosk::deposit(&mut seller_kiosk, nft, ctx(&mut scenario));
-
-        orderbook::create_ask(
-            &mut book,
-            &mut seller_kiosk,
-            price,
-            nft_id,
-            ctx(&mut scenario),
-        );
-
-        test_scenario::next_tx(&mut scenario, buyer());
-
-        bidding::create_bid(
-            object::id(&buyer_kiosk),
-            nft_id,
-            100,
-            &mut coin,
-            ctx(&mut scenario),
-        );
-
-        test_scenario::next_tx(&mut scenario, seller());
-
-        let tx_policy = test_scenario::take_shared<TransferPolicy<Foo>>(&mut scenario);
-        let bid = test_scenario::take_shared<Bid<SUI>>(&mut scenario);
-
-        let request = bidding::sell_nft_from_kiosk<Foo, SUI>(
-            &mut bid,
-            &mut seller_kiosk,
-            &mut buyer_kiosk,
-            nft_id,
-            ctx(&mut scenario),
-        );
-
-        transfer_request::confirm<Foo, SUI>(request, &tx_policy, ctx(&mut scenario));
-
-        coin::burn_for_testing(coin);
-        transfer::public_transfer(publisher, creator());
-        transfer::public_transfer(mint_cap, creator());
-        transfer::public_transfer(policy_cap, creator());
-        test_scenario::return_shared(bid);
-        test_scenario::return_shared(tx_policy);
-        test_scenario::return_shared(seller_kiosk);
-        test_scenario::return_shared(buyer_kiosk);
->>>>>>> a3160dfa
+
         test_scenario::return_shared(book);
         test_scenario::end(scenario);
     }
