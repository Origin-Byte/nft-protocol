--- conflicted
+++ resolved
@@ -34,11 +34,7 @@
 
 [[move.package]]
 name = "Critbit"
-<<<<<<< HEAD
-source = { git = "https://github.com/Origin-Byte/critbit.git", rev = "f13ebe0c826c89e72a17a63ccfe55e9c178e5eb8", subdir = "" }
-=======
 source = { git = "https://github.com/Origin-Byte/critbit.git", rev = "79109a0183f3dae985a9473773e424fd3bfaae13", subdir = "" }
->>>>>>> fdb12df1
 
 dependencies = [
   { name = "Sui" },
