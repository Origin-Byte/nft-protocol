--- conflicted
+++ resolved
@@ -1089,11 +1089,7 @@
         wallet: &mut Coin<FT>,
         ctx: &mut TxContext,
     ): Option<TradeInfo> {
-<<<<<<< HEAD
-        upgrade_version_if_old(book);
-=======
         assert_version_and_upgrade(book);
->>>>>>> 8a7b818c
         assert_tick_level(price, book.tick_size);
 
         ob_kiosk::assert_is_ob_kiosk(buyer_kiosk);
@@ -1338,11 +1334,7 @@
         wallet: &mut Coin<FT>,
         ctx: &mut TxContext,
     ): Option<trading::BidCommission<FT>> {
-<<<<<<< HEAD
-        upgrade_version_if_old(book);
-=======
         assert_version_and_upgrade(book);
->>>>>>> 8a7b818c
 
         let sender = tx_context::sender(ctx);
         let bids = &mut book.bids;
@@ -1396,11 +1388,7 @@
         wallet: &mut Coin<FT>,
         ctx: &mut TxContext,
     ) {
-<<<<<<< HEAD
-        upgrade_version_if_old(book);
-=======
         assert_version_and_upgrade(book);
->>>>>>> 8a7b818c
 
         let commission =
             cancel_bid_except_commission(book, bid_price_level, wallet, ctx);
@@ -1444,11 +1432,7 @@
         nft_id: ID,
         ctx: &mut TxContext,
     ): Option<TradeInfo> {
-<<<<<<< HEAD
-        upgrade_version_if_old(book);
-=======
         assert_version_and_upgrade(book);
->>>>>>> 8a7b818c
         assert_tick_level(price, book.tick_size);
 
         // we cannot transfer the NFT straight away because we don't know
@@ -1510,11 +1494,7 @@
         nft_id: ID,
         ctx: &mut TxContext,
     ): Option<trading::AskCommission> {
-<<<<<<< HEAD
-        upgrade_version_if_old(book);
-=======
         assert_version_and_upgrade(book);
->>>>>>> 8a7b818c
         let sender = tx_context::sender(ctx);
 
         let Ask {
@@ -1549,12 +1529,8 @@
         wallet: &mut Coin<FT>,
         ctx: &mut TxContext,
     ): TransferRequest<T> {
-<<<<<<< HEAD
-        upgrade_version_if_old(book);
-=======
         assert_version_and_upgrade(book);
 
->>>>>>> 8a7b818c
         let buyer = tx_context::sender(ctx);
 
         let Ask {
@@ -1820,20 +1796,11 @@
         assert!(self.version == VERSION, EWrongVersion);
     }
 
-<<<<<<< HEAD
-    fun upgrade_version_if_old<T: key + store, FT>(self: &mut Orderbook<T, FT>) {
-        assert!(self.version <= VERSION, EWrongVersion);
-
-        if (self.version < VERSION) {
-            self.version = VERSION;
-        };
-=======
     fun assert_version_and_upgrade<T: key + store, FT>(self: &mut Orderbook<T, FT>) {
         if (self.version < VERSION) {
             self.version = VERSION;
         };
         assert_version(self);
->>>>>>> 8a7b818c
     }
 
     // Only the publisher of type `T` can upgrade
