--- conflicted
+++ resolved
@@ -482,6 +482,7 @@
             protected_actions,
             asks: critbit::new(ctx),
             bids: critbit::new(ctx),
+            transfer_signer: object::new(ctx)
         }
     }
 
@@ -928,36 +929,8 @@
         orderbook: &mut Orderbook<T, FT>,
         tick_size: u64,
     ) {
-<<<<<<< HEAD
-        assert!(new_tick < book.tick_size, 0);
-        book.tick_size = new_tick;
-    }
-
-    fun new_<T: key + store, FT>(
-        protected_actions: WitnessProtectedActions,
-        ctx: &mut TxContext,
-    ): Orderbook<T, FT> {
-        let id = object::new(ctx);
-
-        event::emit(OrderbookCreatedEvent {
-            orderbook: object::uid_to_inner(&id),
-            nft_type: type_name::into_string(type_name::get<T>()),
-            ft_type: type_name::into_string(type_name::get<FT>()),
-        });
-
-        Orderbook<T, FT> {
-            id,
-            version: VERSION,
-            tick_size: DEFAULT_TICK_SIZE,
-            protected_actions,
-            asks: crit_bit::new(ctx),
-            bids: crit_bit::new(ctx),
-            transfer_signer: object::new(ctx),
-        }
-=======
         assert!(tick_size < orderbook.tick_size, 0);
         orderbook.tick_size = tick_size;
->>>>>>> 859b0cd8
     }
 
     /// Change protection level of an existing orderbook
