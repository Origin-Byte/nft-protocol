--- conflicted
+++ resolved
@@ -7,14 +7,11 @@
 [Semantic Versioning](https://semver.org/spec/v2.0.0.html).
 
 ## Unreleased
-<<<<<<< HEAD
-=======
 
 ### Added
 
 - Introduced `DelegatedWitness` pattern
 - Refactored `CreatorsDomain` to support `DelegatedWitness` and introduced `PluginDomain`
->>>>>>> 552daa6d
 
 ### Added
 
