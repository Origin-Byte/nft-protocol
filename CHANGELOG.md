--- conflicted
+++ resolved
@@ -6,12 +6,6 @@
 Changelog](https://keepachangelog.com/en/1.0.0/), and this project adheres to
 [Semantic Versioning](https://semver.org/spec/v2.0.0.html).
 
-<<<<<<< HEAD
-## [0.29.0] - 2023-04-14
-
-### Changed
-- Updated to Devnet 0.31.0
-=======
 
 ## [1.1.0] - 2023-04-29
 
@@ -81,7 +75,6 @@
 
 ### Changed
 - Bugfix Kiosk: Signer must be owner in order to call `transfer_signed`
->>>>>>> afbf93bc
 
 ## [0.28.0] - 2023-04-04
 
