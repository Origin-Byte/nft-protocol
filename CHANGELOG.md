--- conflicted
+++ resolved
@@ -6,15 +6,9 @@
 Changelog](https://keepachangelog.com/en/1.0.0/), and this project adheres to
 [Semantic Versioning](https://semver.org/spec/v2.0.0.html).
 
-<<<<<<< HEAD
-## Unreleased
-
-### Added
-=======
 ## [0.18.0] - 2023-01-13
 
 ### Changed
->>>>>>> 9d1358b8
 
 - Orderbook and bidding liquidity layer contracts now support 3rd party
   collections, ie. those which are not build with `nft-protocol` primitives.
@@ -25,10 +19,7 @@
 - `safe::deposit_generic_nft_privileged`
 - Refactored RoyaltyDomain and CreatorsDomain to split royalty share and authorization logic.
 - Added entry function redeem_nft_transfer thus allowing creators to retrieve NFTs from private `Inventory`.
-<<<<<<< HEAD
-=======
 - Updated Sui dep to `0.21.0`
->>>>>>> 9d1358b8
 
 ## [0.17.0] - 2022-12-19
 
