# Changelog

All notable changes to this project will be documented in this file.

The format is based on [Keep a
Changelog](https://keepachangelog.com/en/1.0.0/), and this project adheres to
[Semantic Versioning](https://semver.org/spec/v2.0.0.html).

<<<<<<< HEAD
## [0.20.3] - 2023-01-31

### Added

- Orderbook's `CreateAskEvent` and `CreateBidEvent` now contain safe ID.
- Emitting event `OrderbookCreatedEvent` when an orderbook is created.

## [0.20.2] - 2023-01-31

### Added

- Orderbook's `TradeFilledEvent` now contains orderbook ID.

## [0.20.1] - 2023-01-30

### Fixed

- In orderbook, it was possible to create an ask or a bid which would require
  that the `finish_trade` function be called with buyer and seller safe as the
  same object.
  This is not possible anymore as such tx would result in an error.
=======

## [0.21.0] - 2023-02-02

### Changed

- Updated Sui dep to `0.24.0`
>>>>>>> 8c9ffec0

## [0.20.0] - 2023-01-26

### Added

- `PluginDomain` which collects type names of witness structs.
  These then serve to authorize a function in a "base" contract (the one that is deployed with the one-time-witness type.)
  The function returns the original witness type (of the same module as the OTW) in exchange for a witness of another smart contract (a plugin) if that plugin's witness is present in the `PluginDomain`.
- `Multisig` is a utility struct which enables smart contracts to authorize
  actions signed by predefined set of accounts.

### Changed

- Adding a creator now accepts a mutable reference to the collection instead of
  the `CreatorDomain`.
  This is because getting the reference to the `CreatorDomain` required a `&mut TxContext`.
  The same reference was required in the `add_creator` function.
- Orderbook event `AskCreatedEvent`/`BidCreatedEvent` are emitted when
  creating a new position in orderbook.
- Orderbook event `AskClosedEvent`/`BidClosedEvent` are emitted when
  closing a position in orderbook.
- Orderbook event `TradeFilledEvent` is emitted when a trade is filled.
  That is, either on `create_bid`/`create_ask` when the trade is immediately
  filled, or on `buy_nft`/`buy_generic_nft`.
- Royalties event when `TradePayment` is created.

### Changed

- Updated Sui dep to `0.23.0`
- Renamed `Inventory` to `Warehouse`

### Fixed

- When creating a bid higher than the lowest ask, the bid is now filled with
  the lowest ask price. Before, it was filled with the bid price.

## [0.19.1] - 2023-01-23

### Changed

- Updated Sui dep to `0.22.1`

## [0.19.0] - 2023-01-13

### Changed

- Updated Sui dep to `0.22.0`

### Removed

- `CreatorsDomain` no longer has `is_frozen` flag as it needs to be
  reconstructed when edited, and it can be dropped when no longer needed.

## [0.18.0] - 2023-01-13

### Changed

- Orderbook and bidding liquidity layer contracts now support 3rd party
  collections, ie. those which are not build with `nft-protocol` primitives.
  These collections must implement their own royalty enforcement policies if
  they wish so.
- `TransferCap` exposes information about whether an NFT is a generic or native
  to our protocol.
- `safe::deposit_generic_nft_privileged`
- Refactored RoyaltyDomain and CreatorsDomain to split royalty share and authorization logic.
- Added entry function redeem_nft_transfer thus allowing creators to retrieve NFTs from private `Inventory`.
- Updated Sui dep to `0.21.0`

## [0.17.0] - 2022-12-19

### Changed

- Updated Sui dep to `0.20.0`

## [0.16.0] - 2023-01-03

### Changed

- Renaming `whitelist` to `allowlist` in relation to transferring NFTs.
- We maintain our own version of `movemate` dependency called `originmate`.
- Markets (`FixedPriceMarket`, `DutchAuctionMarket`) are now registered on `Inventory` rather than the `Slot`.
- Live and whitelisted status of markets is now tracked on `Inventory`.
- Market access permissions rearranged to use more direct `inventory_internal_mut`.
- Renamed `Launchpad` to `Marketplace` and `Slot` to `Listing`
- `Listing`s can not be create independent of `Marketplace`. They can operate independently or be attached to a `Marketplace` subsequent to its creation
- Renamed `AttributionDomain` to `CreatorsDomain`

## [0.15.0] - 2022-12-22

### Added

- Creating an ask with commission in the orderbook returns an error if the
  commission is greater equal to the ask price.
- `Safe` can now be used to transfer NFTs to a `Safe` which are not wrapped in
  the `nft_protocol::nft::Nft` type.
  These NFTs have lower guarantees when it comes to transfers.
  Enables us to integrate other standards.
- NFT minting can now be done privately to an `Inventory` object and only
  after transfered to a launchpad `Slot`

### Changed

- Renamed some arguments in the orderbook to be more descriptive.

### Removed

- Some protected actions were entry methods. This did not make sense because
  witness shouldn't have the `key` ability and therefore cannot be an entry
  function argument.

## [0.14.0] - 2022-12-20

### Changed

- New version of the protocol
- The core `Nft` type now has the fields `bag` and `logical_owner` where bag is used to add any domain to the NFT
- Changed Launchpad design to fit the business model of Marketplaces, where marketplaces and dApps can now deploy a Launchpad and NFT creators can launch their collections on such Launchpads by creating a Launchpad Slot.
- Launchpad Admin can define the `default_fee` on a launchpad sale
- If `launchpad.is_permissioned == true`, then only `launchpad.admin` can add `slots`, otherwise anyone can add `slots`
- Launchpad admins can attach custom fee policies to each Slot
- Proceeds coming from launchpad sales are collected in the struct `Proceeds`, and to unwrap the funds off this struct we guarantee fee collection enforcement.
- Name of the `deposit_nft_priviledged` was changed to `deposit_nft_privileged`.

### Added

- Domain standards for NFT Collections to use, such as `display`, `attribution`, `tags`, `royalties` and `flyweight`
- `Safe` module that holds NFTs on behalf of the owner and can delegate transferability via `TransferCap` and `ExclusiveTransferCap`
- Trading primitives modules such as `bidding` contract and `orderbook` contract

### Removed

- Removed `unique_nft`, `collectible` and `c_nft` modules as configurability now occurs on the type-exporting NFT collection module

## [0.13.0] - 2022-12-19

### Changed

- Updated Sui dep to `0.19.0`

## [0.12.0] - 2022-12-09

### Changed

- Updated Sui dep to `0.18.0`

## [0.11.0] - 2022-12-02

### Changed

- Updated Sui dep to `0.17.0`

## [0.10.0] - 2022-11-18

### Changed

- Updated Sui dep to `0.16.0`

## [0.9.0] - 2022-11-17

### Changed

- Updated Sui dep to `0.15.2`

### Added

- Added `dutch_auction` market primitive to the launchpad

## [0.8.0] - 2022-11-09

### Changed

- Updated Sui dep to `0.15.0`

## [0.7.0] - 2022-11-03

### Changed

- Updated Sui dep to `0.14.0`
- Since `transfer_to_object` was deprecated, we now use `dynamic_object_field`
  with slingshot to associate embedded NFTs.

## [0.6.0] - 2022-10-26

### Added

- Gutenberg: A rust templating engine to write Move NFT collection specific
  modules that top into our protocol.

### Changed

- Togling sale status permission via `fixed_price::sale_on` and`fized_price::sale_off` is now a permissioned action, that can only be done by the admin
- Simplified `supply` module by removing changing field `max` from `Option<u64>` to `u64`
- Renamed `collectibles` module to `collectible`
- Functions `compose_data_objects` in module `collectible` and `c_nft` are now entry functions
- Fixed `slingshot::claim_nft_loose` and it now accepts nft_data as generic `&D` instead of `D`

## [0.5.0] - 2022-10-21

### Changed

- Updated `Sui` to version `0.12.1`
- Moved the supply mint policy responsibility off the `Collection` object to a separate
  object `MintAuthority`
- `Slingshot` has now witness pattern `Slingshot<phantom T, M>` where
  `T` represents the exported NFT type and `M` the market type
- `Slingshot` module has entrypoints `claim_nft_embedded` and `claim_nt_loose`
- `std_collection::mint_and_transfer` function now expected `u64` for field `max_supply` instead of `Option<u64>` to facilitate function call on the client side

### Added

- `supply_policy` module with object `SupplyPolicy` to regulate NFT Collection supply
- Error handling via `err` module

### Removed

- `cap` module with objects `Limited` and `Unlimited` that regulate the supply
  of NFT collections
- Removed field `cap` from `Collection` object, removing the supply mint policy
  responsibility off the `Collection` object
- Removed field `index` from `unique_nft::Unique`, `collectibles::Collectible` and
  `c_nft::Data`

## [0.4.0] - 2022-10-11

### Changed

- Reimplemented `nft` module with `nft::Nft` object and removed `NftOwned`
- Reimplemented `collection` module with `collection::Collection` object
- Collection data fields now belong to `collection::Collection`
- `std_collection::StdMeta` now only has json field
- Reimplemented `slingshot` module with `slingshot::Slingshot` object
- NFT IDs for primary release are now stored in `sale::Sale` objects, accessible
  to the slingshot launchpad via the field `sales`
- Launchpads can now have `create_single_market` and `create_multi_market` sales
  configuration. The modules that implement the market type decide if the slinshot they initiate is single or multi market. In this current version, `fixed_price` is the only market immplementation.
- NFT Collections can now only be created via witness type

### Added

- `unique_nft` module and `unique_nft:Unique` object serving as domain-specific
  embedded NFT implementation
- `collectibles` module and `collectibles:Collectible` object serving as domain-specific
  loose NFT implementation
- `c_nft` module and `c_nft:Composable` object serving as domain-specific
  loose NFT implementation
- `sale` module to be able to perform multiple sales per slingshot launchpad
- `whitelist` module to be able to perform whitelisted sales
- `cap` module with objects `Limited` and `Unlimited` that regulate the supply
  of NFT collections
- `supply` module with object `Supply` that controls and manages the supply of a given
  object

### Removed

- `std_nft` module and `std_nft::StdNft` object

## [0.3.0] - 2022-09-20

### Changed

- Renamed move package from `nftProtocol` to `NftProtocol`.
- Renamed field `uri` to `url` for `std_nft::NftMeta`
- Changed parameter `collection` from `ID` to `&Collection<T, Meta>`
  in `fixed_price::create`

## [0.3.0] - 2022-09-20

### Changed

- Renamed field `uri` to `url` for `std_nft::NftMeta`
- Changed parameter `collection` from `ID` to `&Collection<T, Meta>`
  in `fixed_price::create`

## [0.2.0] - 2022-09-20

### Added

- The following objects with `key`, `store` abilities:
  - `slingshot::Slingshot` as generic launchpad
  - `fixed_price::LaunchpadConfig` as fixed price launchpad configuration
  - `fixed_price::NftCertificate` as certificate to redeem NFT
- The following structs to be used as witnesses:
  - `fixed_price::FixedPriceSale`
- Method `std_nft::mint_to_launchpad` to mint an NFT an transfer it to a
  launchpad

### Changed

- Bumped Sui version to `devnet-0.9.0`

## [0.1.0] - 2022-09-14

### Added

- The following structs with `key`, `store` abilities:
  - `collection::Collection` as generic Collection
  - `std_collection::CollectionMeta` as collection metadata
  - `nft::NftOwned` as generic NFT
  - `std_nft::NftMeta` as NFT metadata
- The following structs to be used as witnesses:
  - `std_nft::StdNft`
  - `std_collection::StdCollection`
- The object type `tags::Tags` with `copy`, `drop`, `store`<|MERGE_RESOLUTION|>--- conflicted
+++ resolved
@@ -6,7 +6,12 @@
 Changelog](https://keepachangelog.com/en/1.0.0/), and this project adheres to
 [Semantic Versioning](https://semver.org/spec/v2.0.0.html).
 
-<<<<<<< HEAD
+## [0.21.0] - 2023-02-02
+
+### Changed
+
+- Updated Sui dep to `0.24.0`
+
 ## [0.20.3] - 2023-01-31
 
 ### Added
@@ -28,14 +33,6 @@
   that the `finish_trade` function be called with buyer and seller safe as the
   same object.
   This is not possible anymore as such tx would result in an error.
-=======
-
-## [0.21.0] - 2023-02-02
-
-### Changed
-
-- Updated Sui dep to `0.24.0`
->>>>>>> 8c9ffec0
 
 ## [0.20.0] - 2023-01-26
 
