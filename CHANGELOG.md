--- conflicted
+++ resolved
@@ -6,13 +6,6 @@
 Changelog](https://keepachangelog.com/en/1.0.0/), and this project adheres to
 [Semantic Versioning](https://semver.org/spec/v2.0.0.html).
 
-<<<<<<< HEAD
-## [0.21.0] - 2023-02-02
-
-### Changed
-
-- Updated Sui dep to `0.24.0`
-=======
 ### Unreleased
 
 ### Changed
@@ -21,7 +14,12 @@
   `MintNftEvent`.
 - `TagsDomain` now uses dynamic fields instead of `Bag`.
 - `RoyaltyDomain` now uses dynamic fields instead of `Bag`.
->>>>>>> a21d56be
+
+## [0.21.0] - 2023-02-02
+
+### Changed
+
+- Updated Sui dep to `0.24.0`
 
 ## [0.20.3] - 2023-01-31
 
