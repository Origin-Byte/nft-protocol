--- conflicted
+++ resolved
@@ -10,7 +10,6 @@
 
 ### Added
 
-<<<<<<< HEAD
 - `PluginDomain` which collects type names of witness structs.
   These then serve to authorize a function in a "base" contract (the one that is deployed with the one-time-witness type.)
   The function returns the original witness type (of the same module as the OTW) in exchange for a witness of another smart contract (a plugin) if that plugin's witness is present in the `PluginDomain`.
@@ -23,7 +22,6 @@
   the `CreatorDomain`.
   This is because getting the reference to the `CreatorDomain` required a `&mut TxContext`.
   The same reference was required in the `add_creator` function.
-=======
 - Orderbook event `AskCreatedEvent`/`BidCreatedEvent` are emitted when
   creating a new position in orderbook.
 - Orderbook event `AskClosedEvent`/`BidClosedEvent` are emitted when
@@ -53,7 +51,6 @@
 - Refactored RoyaltyDomain and CreatorsDomain to split royalty share and authorization logic.
 - Added entry function redeem_nft_transfer thus allowing creators to retrieve NFTs from private `Inventory`.
 - Updated Sui dep to `0.21.0`
->>>>>>> 0502c486
 
 ## [0.17.0] - 2022-12-19
 
