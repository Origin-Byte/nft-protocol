<<<<<<< HEAD
TODO:
- Reinsert Launchpad entry functions
- Reinsert removed events
- Update Gutenberg and Type Exported contracts

- Sui v0.16.0
=======
- Sui v0.17.0
>>>>>>> aede77af

# Install

This codebase requires installation of the [Sui CLI](https://docs.sui.io/build/install).

# Built and Test

1. `$ sui move build` to build the available move modules
2. `$ sui move test` to run the move tests
3. `./bin/publish.sh` to publish the modules on localnet or devnet

# OriginByte

A new approach to NFTs.

Origin-Byte is an ecosystem of tools, standards and smart contracts designed to make life easier for Web3 Game Developers and NFT creators. From simple artwork to complex gaming assets, we want to help you reach the public, and provide on-chain market infrastructure.

In Move, the powers of transferability and mutability are commingled, such that only the owner of a single writer object can transfer the object and mutate it within the bounds defined by its module.

Considering the broad range of NFT use cases, there are situations in which we will want NFTs to be mutated by the collection creators (e.g. Upgrading an Art collection; Increasing the damage level of an NFT in-game weapon), even though the NFTs themselves will be owned by users. There are mainly two ways to achieve this:

- The NFT owner can send the NFT to a shared object, to be mutated accordingly
- We can separate the NFT object from its Data object, hence allowing the Data object itself to be shared and mutated accordingly

In the OriginByte protocol, an `NFT` object is a hybrid object that can take two shapes:

- The shape of an NFT that embeds is own data, aka an Embedded NFT;
- The shape of an NFT which does not embed its own data and contains solely a pointer to its data object, aka a Loose NFT.

This design allows us to keep only one ultimate type while simultaneously allowing the NFT to embed its data or to loosely pointing to it, depending on the use case. It is also possible to dynamically join or split the data object from the NFT object, therefore allowing for arbitrary dynamic behaviour.

The NFT struct is as follows:

```
struct Nft<phantom T, D: store> has key, store {
        id: UID,
        data_id: ID,
        data: Option<D>,
    }
```

By default it contains a pointer to its data object. A loose NFT will have the `data` field empty, in other words `option::none()`, whilst an embedded NFT will have its data object in the `data` field. Using the functions `nft::join_nft_data()` and `nft::split_nft_data()` we can convert back and forth between loose and embedded NFT.

### Embedded NFTs

As stated, embedded NFTs have their data object wrapped within itself. A core difference between embedded and loose NFTs is that, since the embedded NFT forces its data to be wrapped by itself, it can only represent a 1-to-1 relationship with the data object. This is ideal to represent simple collections of unique NFTs such as Art or PFP collections.

In embedded NFTs, the `Data` object and the `NFT` object are minted at the same time, or in other words, in the same entry function call.

The naturally NFT release strategy for embedded NFTs is for the NFT creators to pre-mint them on-chain and transfer them to a Launchpad object, which in turns is responsible to configure the NFT Release / Primary Market Sales strategy.

To mint an embedded NFT, modules will call the function `nft::mint_nft_embedded` which will create the `Data` object as well as the `Nft`.

### Loose NFTs

In contrast, since loose NFTs do not wrap the data object within itself, they can represent 1-to-many relationships between the data object and the NFT objects. Basically, one can mint any amount of NFTs pointing to a single data object. This is ideal to represent digital collectibles, such as digital football or baseball cards, as well as gaming items that more than one user should have access to.

Whilst Embedded NFTs have a simpler design and thus are more suitable for simple use cases, Loose NFTs are more suitable for digital collectibles and on-chain gaming items. Since they separate the data from the NFT, they can substantially reduce the amount of data redundancy you would otherwise have if you would use Embedded NFTs. A practical example is, if any creator wants to mint million of gaming NFTs it is dramatically cheaper to use the Loose NFT implementation.

In loose NFTs, the `Data` object is first minted and only then the NFTs associated to that object are minted.

To mint a loose NFT, modules will first create the data object on-chain and then allows the NFTs to be minted on the fly when needed, via the function call `nft::mint_nft_loose`.

### Type Exporting

In the spirit of the design philosophy presented in this [RFC](https://github.com/MystenLabs/sui/blob/a49613a52d1556386464be7d138c379773f35499/sui_programmability/examples/nft_standard/README.md), NFTs of a given NFT Collection have their own type `T` which is expressed as:

- `Nft<T, D>`
- `Collection<T, M>`

Where the following generics represent:

- `T` NFT type export that types the `Nft` and `Collection` object
- `D` a generic for the NFT `Data` object type
- `M` a generic for the Collection `Metadta` object type

### A 3-layered approach

Since the NFTs are type exported, each NFT collection will have to deploy its type-specific contract that interfaces with OriginByte modules.

Consider two sample NFT collections: Suimarines and Suiway Surfers. To launch these collections on Sui, the creators will deploy the contracts `suimarines` and `suiway_surfers` (this deployment is facilitated via our [Gutenberg](https://github.com/Origin-Byte/nft-protocol/tree/main/gutenberg) program). Creators will be able to choose which NFT implementation they want their collection to have (i.e. Unique NFTs, Collectibles, Composable NFTs, Tickets, Loyalty Points, etc.):

<img src="assets/3_layer.png" width="632" height="395" />

The core vision is that any developer can build a custom implementation on top of the base NFT contract. Currently we have implemented the following domain-specific modules:

- `nft_protocol::unique_nft`
- `nft_protocol::collectible`
- `nft_protocol::c_nft`

These domain-specific modules in turn communicate with the base module `nft_protocol::nft` to mint the NFTs and to perform basic actions such as morphing the NFT from loose to embedded and vice-versa.

To summarise, the core NFT module is responsible for wrapping all NFTs with a unified type `Nft<T>` whilst still providing enough flexibility by allowing NFTs to be Embedded or Loose. The modules that build on top of it, such as the Unique, Collectible and CNft, are responsible for building NFTs with specific behaviour and metadata fields. Finally, the contracts to be deployed by the creators (e.g. Suimarines) allows all NFTs of that collection to have the same type `T` and therefore in conjunction with our core module create a unified type `Nft<T>` (e.g. `Nft<SUIMARINES>`).

### Relationship to Collection object

Conceptually, we can think of NFTs being organized into collections. It is in essence a 1-to-many relational data model, that could, in a traditional database setup, be represented by two relational database tables, `collection` and `nfts`, where `collection_id` would serve as a primary key for the `collection` table and a foreign key to the `nfts` table.

In Move, the way we represent this relational model is to guarantee that the NFT objects themselves have an `ID` pointer to the collection `UID`.

To mint an NFT, projects must first create the NFT collection object, where metadata and configurations about the project will be stored. The NFT collection objects are meant to be owned by the project owners, who maintain control over the collection and its NFTs while the collection is mutable (TODO: We should separate the concept of Freezing the Collection and inherent mutability of its NFTS).

At any point in time, the collection owner can decide to make the collection immutable, which involves freezing the collection object and its associated NFTs. However, not all fields of the Collection are frozen:

- The field current_supply will still mutate every time an NFT is minted or burned
- Collection owners will still be able to push and pop tags onto the field tags

When minting an NFT, you need to pass on a mutable reference to the Collection object. This means that only the collection owner can perform the initial mint, unless it is a shared-object in which case anyone can.

## Data Model

### Collection

The collection object, `Collection<phantom T, M: store>`, has the following data model:

| Field             | Type              | Description                                                                    |
| ----------------- | ----------------- | ------------------------------------------------------------------------------ |
| `id`              | `UID`             | The UID of the collection object                                               |
| `name`            | `String`          | The name of the collection                                                     |
| `description`     | `String`          | The description of the collection                                              |
| `symbol`          | `String`          | The symbol/ticker of the collection                                            |
| `receiver`        | `address`         | Address that receives the royalty proceeds                                     |
| `tags`            | `Tags`            | A set of strings that categorize the domain in which the NFT operates          |
| `is_mutable`      | `bool`            | A configuration field that dictates whether NFTs are mutable                   |
| `royalty_fee_bps` | `u64`             | The royalty fees creators accumulate on the sale of NFTs \*                    |
| `creators`        | `vector<Creator>` | A vector containing the information of the creators                            |
| `metadata`        | `M`               | A generic type representing the metadata object embedded in the NFT collection |

- `royalty_fee_bps` is currently not being utilized but will be used in the standard launchpad module.

Where `Tags` is a struct with the field `enumerations` as a `VecMap<u64, String>` being the set of strings representing the domains of the NFT (e.g. Art, Gaming Asset, Tickets, Loyalty Points, etc.)

Where `Creators` is a struct with the following fields:

- `id` representing the address of the creator
- `verified` which is a bool value that represents if the creator address has been verified via signed transaction (this functionality is still not implemented)
- `share_of_royalty` as the percentage share that the creator has over `royalty_fee_bps`.

The function associated to the intial creation of the Collection is meant to be called by the standard collection `std_collection` contract:

- `mint` which mints a collection object, with or without regulated supply, mints a `MintAuthority` object and transfers it to the `recipient`, and returns the collection object. The `MintAuthority` object is meant to be owned by the creators and gives them the power to either minting the NFTs (embeeded) or mint the associated data objects (loose).

The contract also exposes the following entry function to be called by the client code:

- `burn_regulated` to delete a collection provided that the current supply is zero
- `freeze_collection` (irreversible)
- `rename`
- `change_description`
- `change_symbol`
- `change_receiver`
- `push_tag`
- `pop_tag`
- `change_royalty` changes the field `royalty_fee_bps`
- `add_creator` pushes a `Creator` to the `creators` field
- `remove_creator` pops a `Creator` from the `creators` field
- `ceil_supply`: Regulated collections can have a cap on the maximum supply. This function call adds a value to the maximum supply.
- `increase_max_supply`
- `decrease_max_supply`

#### Mint Authority

As mentioned previously, the collection module also defines an object called `MintAuthority` This object gives power to the owner to mint objects for that collection. It has the following fields:

- `id`
- `collection_id`
- `supply_policy`
  - `regulated` (i.e true or false)
  - `supply`
    - `frozen` (i.e. true or false)
    - `max`
    - `current`

The supply policy of a collection, defined by its corresponding Mint Authority object, can either be regulated or unregulated. A regulated supply means that every time an object is minted, a counter will be incremented and the `supply.current` will be increased. This essentially means that regulated supplies keep track of their supply on-chain, and therefore during the minting process nodes will have to operate a lock on the `MintAuthority` object during parallel mint transactions. Unregulated supplies on the other hand do not keep on-chain track of their current supply and therefore nodes will not require to operate a lock on the `MintAuthority` object and hence mint transactions can be fully independent from each other.

### Standard Collection Metadata

The standard collection metadata object, `StdMeta`, has the following data model:

| Field  | Type     | Description                                        |
| ------ | -------- | -------------------------------------------------- |
| `id`   | `UID`    | The UID of the standard collection metadata object |
| `json` | `String` | An open string field to add any arbitrary data     |

The functions associated to the intial creation of the Collection on-chain is meant to be called by the contract deployed by the creators:

- `mint` mints a collection object, it's corresponding metadata object, and makes it a shared object

The following entry functions can be called directly by the client code:

- `burn_regulated` which burns a regulated collection object and subsequently the metadata object if the NFT supply is zero. It can only be called by the `MintAuthority` owner

### NFT (Base type)

Generic NFT object, `Nft<phantom T, D: store>`, has the following data model:

| Field     | Type        | Description                                                               |
| --------- | ----------- | ------------------------------------------------------------------------- |
| `id`      | `UID`       | The UID of the generic NFT object                                         |
| `data_id` | `ID`        | A pointer to the collection object                                        |
| `data`    | `Option<D>` | An optional generic type representing the data object embedded in the NFT |

All functions associated to this module are meant to be called by the upstream modules (i.e. Unique NFT, Collectible, cNFT modules). It has the following functions:

- `mint_nft_loose` to mint a loose NFT
- `mint_nft_embedded` to mint an embedded NFT
- `join_nft_data` to turn a loose NFT to embedded NFT
- `split_nft_data` to turn an embedded NFT to loose
- `burn_loose_nft` to burn a loose NFT
- `burn_embedded_nft` to burn an embedded NFT

Note that this module has no entry functions and therefore it cannot be called directly by the client code.

### Unique NFT

The Unique NFT type is the our plain-vanilla type. It's the right type for a collection of unique Art NFTs and it's our simplest NFT implemenation.

Unique NFT data object, `Unique`, has the following data model:

| Field           | Type         | Description                        |
| --------------- | ------------ | ---------------------------------- |
| `id`            | `UID`        | The UID of the NFT metadata object |
| `name`          | `String`     | Name of the NFT object             |
| `description`   | `String`     | Description of the NFT object      |
| `collection_id` | `ID`         | ID pointer to Collection object    |
| `url`           | `Url`        | The URL of the NFT                 |
| `attributes`    | `Attributes` | Attributes of a given NFT          |

Where `Attributes` is a struct with the field `keys`, the attribute keys represented as string vector, in other words the set of traits (e.g. Hat, Color of T-shirt, Fur type, etc.) and NFT has, and `values` of such traits (e.g. Straw Hat, White T-shirt, Blue Fur, etc.).

All functions associated to the intial creation of the NFTs on-chain are meant to be called by the contract deployed by the creators. The Unique NFT module has the following functions to be called:

- `mint_unregulated_nft ` to mint an NFT from a collection with unregulation supply and transfer it to the launchpad object
- `mint_regulated_nft` to mint an NFT from a collection with regulated supply and transfer it to the launchpad object
- `direct_mint_unregulated_nft` to mint an NFT from a collection with unregulated supply and transfer it directly to a user address
- `direct_mint_regulated_nft` to mint an NFT from a collection with regulated supply and transfer it directly to a user address

The following entry functions can be called directly via the Unique NFT module:

- `burn_nft` to burn an NFT

### Collectible NFT

The Collectible NFT type is perfect for representing digital collectibles that aren’t typically unique.

It can be used to create collectibles like baseball or football cards, where each card has its own supply (i.e. The better the player the rarer the card). This is enabled by utilizing a Loose NFT implementation, which separates the data object from the NFTs themselves.

Example:
For a collection of 100 different baseball cards, the NFT creator will create 100 data objects, with each representing a different card. Each card will have its own supply and once the data objects are minted by the NFT creators, users can come in and mint the NFTs.

Collectible NFT data object, `Collectible`, has the following data model:

| Field           | Type         | Description                                |
| --------------- | ------------ | ------------------------------------------ |
| `id`            | `UID`        | The UID of the NFT metadata object         |
| `name`          | `String`     | Name of the NFT object                     |
| `description`   | `String`     | Description of the NFT object              |
| `collection_id` | `ID`         | ID pointer to Collection object            |
| `url`           | `Url`        | The URL of the NFT                         |
| `attributes`    | `Attributes` | Attributes of a given NFT                  |
| `supply`        | `Supply`     | Object determining Supply limit of the NFT |

Where `Attributes` is a struct with the field `keys`, the attribute keys represented as string vector, in other words the set of traits (e.g. Hat, Color of T-shirt, Fur type, etc.) and NFT has, and `values` of such traits (e.g. Straw Hat, White T-shirt, Blue Fur, etc.).

All functions associated to the initial creation of the NFT Data objects on-chain are meant to be called by the contract deployed by the creators. The Collectible module has the following functions to be called:

- `mint_unregulated_nft_data` to create the data object associated to an NFT from a collection with unregulated supply
- `mint_regulated_nft_data` to create the data object associated to an NFT from a collection with regulated supply

The minting of the NFTs themselves occurs in the launchpad phase, via the function call `nft::mint_loose_nft`.

The module has the following entry functions that can be called directly:

- `burn_regulated_collection_nft_data` to destroy a given NFT data object if the supply is zero
- `burn_nft` to burn an NFT

### Composable cNFTs

The Composable NFT type (cNFT) will take NFTs to a whole new level by allowing them to be merged to create Combo NFTs.

At its core our cNFT implementation is similar to our Collectibles implementation in that each different NFT (data object) can have its own supply. The key difference is that in this implementation, the creators can define composability rules by calling `compose_data_objects`.

By calling this function creators are essentially defining which, and how many times NFTs can be merged together.
These characteristics make cNFTs perfect for collections with Tradable Traits.

Example:
Think of a game like Runescape where you can merge copper and tin to make bronze, or wood and stone to make an axe.

Alternatively, in a conventional NFT collection, cNFTs could be used by creators to allow the merging of two NFTs (or traits) to create a new one. As individual metadata fields can be NFTs themselves, you could allow the combination of two rare skin types to create an entirely new one!

Composable NFT (cNFT) data object, `Composable<C: store + copy>`, has the following data model:

| Field           | Type            | Description                                                                                                                                                                                                                                                                                                                                                                         |
| --------------- | --------------- | ----------------------------------------------------------------------------------------------------------------------------------------------------------------------------------------------------------------------------------------------------------------------------------------------------------------------------------------------------------------------------------- |
| `id`            | `UID`           | The UID of the NFT metadata object                                                                                                                                                                                                                                                                                                                                                  |
| `data`          | `Option<Data>`  | Composable `Data` objects can have some `Data` struct attached to it. Currently, only the objects at the leaf nodes of the composability tree have `Data` whilst the others have `option::none()                                                                                                                                                                                    |
| `collection_id` | `ID`            | The ID of the NFT Collection                                                                                                                                                                                                                                                                                                                                                        |
| `supply`        | `Supply`        | Each composable has its own supply. This allows for configuration scarcity. If two objects, both with a supply of 10, merge to produce a composably of both, this composable object can have its own supply. This means that even if both leaf node objects have supply of 10, if the supply of the root node composable object is 5 then the NFTs can only be merge up to 5 times. |
| `componenets`   | `VecMap<ID, C>` | A VecMap storing a list of `C` structs which represent cloned versions of the constituent objects. These structs do not have key ability and can be copied for the sake of clonability. It is structured as VecMap such that we can have the original object `ID`s as the key for each `C`                                                                                          |

The `Data` objects have the following fields:

- `name`
- `description`
- `url`
- `attributes`

All functions associated to the initial creation of the constituent NFT Data objects on-chain are meant to be called by the contract deployed by the creators. The cNFT module has the following functions to be called:

- `mint_unregulated_nft_data` to create the data object associated to an NFT from a collection with unregulated supply
- `mint_regulated_nft_data` to create the data object associated to an NFT from a collection with regulated supply

The minting of the constituent NFTs themselves occurs in the launchpad phase, via the function call `nft::mint_loose_nft`. The minting of the Combo NFTs occurs at a later phase when NFT owners decide to merge the NFTs they own.

And has the following entry functions to be called directly by the client code:

- `compose_data_objects` is a permissioned method to be called by the NFT creators, creating combo data objects. Combo objects serve as a mechanism to describe which NFTs can be merged. Merging two NFTs is only allowed if there is an associated combo object for such merger.
- `mint_c_nft` is responsible for merging NFTs and transfering the Combo NFT to the owner.
- `split_c_nft` performs the opposite action of `mint_c_nft`. It burns the Combo NFT and returns the constituent NFTs back to the owner.
- `burn_nft` burns an NFT

### Slingshot Launchpad

In order for NFT creators to better control the flow of creating and releasing NFTs to the public we have created a launchpad module called Slingshot. Slingshot allows you to define what market primitive you want to utilise (i.e. Fixed Price, Auction, etc.) and to break down your sales strategy into tiers, with custom configuration for each.

Custom configuration can include whether the tier is whitelisted or the price at which an NFT from the tier can be bought at.

The Slingshot object, `Slingshot<phantom T, M>`, has the following data model:

| Field           | Type                 | Description                                                                     |
| --------------- | -------------------- | ------------------------------------------------------------------------------- |
| `id`            | `UID`                | The UID of the Slingshot object                                                 |
| `collection_id` | `ID`                 | The ID of the NFT Collection object                                             |
| `live`          | `bool`               | Boolean indicating if the sale is live                                          |
| `admin`         | `address`            | The address of the administrator                                                |
| `receiver`      | `address`            | The address of the receiver of funds                                            |
| `sales`         | `vector<Sale<T, M>>` | Vector of all Sale outleds that, each outles holding IDs owned by the slingshot |
| `is_embedded`   | `bool`               | Field determining if NFTs are embedded or loose                                 |

All functions associated to creation and deletion of the Launchpad are meant to be called by upstream market modules:

- `create` to create the Slingshot launchpad (called by the market module)
- `delete` to destroy the Slingshot launchpad (called by the market module)

Whereas entry functions associated to redeeming the NFTs can be called directly by client code:

- `claim_nft_embedded` to redeem an embedded NFT
- `claim_nft_loose` to redeem a loose NFT

Note: One can only claim an NFT after having bought the NFT certificate from the sale. This action occurs directly in the market module.

### Launchpad Markets

Market modules export the `create_market` endpoint which can be used to create a launchpad with optional tiered sales.

The standard provides multiple types of markets that can be used, including fixed price and dutch auction markets. NFTs to be sold can be seggregated by sales outlets, each with different prices and different options for whitelisting rules.

Market modules have entry functions that are meant to be called directly by client code.

Launchpad administrators can call the following functions:

- `sale_on` permissioned entry function making the NFT sale live
- `sale_off` permissioned entry function pausing the NFT sale

#### Fixed Price Market

The fixed price market object, `FixedPriceMarket`, has the following data model:

| Field   | Type  | Description                        |
| ------- | ----- | ---------------------------------- |
| `id`    | `UID` | The UID of the Slingshot object    |
| `price` | `u64` | The price of a NFT for sale in SUI |

Clients can directly call the following entry functions to interact with the market:

- `buy_nft_certificate` to buy an NFT certificate from a permissionless Sales outlet
- `buy_whitelisted_nft_certificate` to buy an NFT certificate from a whitelisted Sales outlet

Additionaly, the administrator of the Launchpad can call the following function:

- `new_price` permissioned entry function to change the price of the sale

#### Auction Market

Auction market implements a Dutch auction to determine the price and allocate NFTs to bidders. In such an auction, the lowest price needed to sell all the NFTs will be the price which will be charged to bidders. However, auction owners can set a reserve price, disallowing bids on prices lower than the reserve.

The auction market object, `AuctionMarket`, has the following data model:

| Field           | Type                     | Description                                  |
| --------------- | ------------------------ | -------------------------------------------- |
| `id`            | `UID`                    | The UID of the Slingshot object              |
| `reserve_price` | `u64`                    | The price of a NFT for sale in SUI           |
| `bids`          | `movemate::crit_bit::CB` | Collection of all bids placed in the auction |

Clients can directly call the following entry functions to interact with the market:

- `create_bid` place a bid for a number of NFTs at a chosen price
- `create_bid_whitelisted` place a bid for a number of whitelisted NFTs at a chosen price
- `cancel_bid` cancel a single bid at the given price level in a FIFO manner

In addition, the administrator of the Launchpad can call the following function:

- `sale_cancel` permissioned entry function to cancel the NFT auction. `sale_cancel` refunds all open bids in contrast to `sale_off` which only pauses bidding.
- `sale_conclude` permissioned entry function to conclude the NFT auction, determine the price, and match NFTs with winning bids. Remaining bids are canceled.

## Guides for NFT Creators, Wallets and Marketplaces

Note: This section needs to be developed.

### Deploy an NFT collection

To deploy an NFT collection you will need to create a SUI [Move](https://docs.sui.io/build/move) contract.

Creating your own contract is quite difficult, so we created a way that you can do it automagically! To create your own NFT collection, follow our guide on how to use [Gutenberg](./gutenberg/) which automagically generates a contract for your NFT collection.

To deploy your newly created smart contract follow the deploy instructions found in [docs/deploy](../docs/deploy.md).<|MERGE_RESOLUTION|>--- conflicted
+++ resolved
@@ -1,13 +1,10 @@
-<<<<<<< HEAD
 TODO:
+
 - Reinsert Launchpad entry functions
 - Reinsert removed events
 - Update Gutenberg and Type Exported contracts
 
-- Sui v0.16.0
-=======
 - Sui v0.17.0
->>>>>>> aede77af
 
 # Install
 
