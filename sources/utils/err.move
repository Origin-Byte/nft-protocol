--- conflicted
+++ resolved
@@ -148,21 +148,6 @@
         return Prefix + 401
     }
 
-<<<<<<< HEAD
-    // === Trading ===
-
-    public fun order_does_not_exist(): u64 {
-        return Prefix + 500
-    }
-
-    public fun order_owner_must_be_sender(): u64 {
-        return Prefix + 501
-    }
-
-    public fun action_not_public(): u64 {
-        return Prefix + 502
-    }
-=======
     // === Utils ===
 
     public fun witness_source_mismatch(): u64 {
@@ -172,5 +157,18 @@
     public fun must_be_witness(): u64 {
         return Prefix + 501
     }
->>>>>>> aae7940f
+
+    // === Trading ===
+
+    public fun order_does_not_exist(): u64 {
+        return Prefix + 600
+    }
+
+    public fun order_owner_must_be_sender(): u64 {
+        return Prefix + 601
+    }
+
+    public fun action_not_public(): u64 {
+        return Prefix + 602
+    }
 }