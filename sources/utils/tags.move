//! @title tags
//! @notice Tags type in Move.
module nft_protocol::tags {
<<<<<<< HEAD
    // TODO: Consider using `vector` instead of vec_map since 
=======
    // TODO: Consider using `VecSet` instead of `VecMap` since 
>>>>>>> 4d1abef9
    // keys are simply indices
    use std::vector;
    use std::string::{String};
    use sui::vec_map::{Self, VecMap};
    use nft_protocol::utils::to_string_vector;

    /// @notice Struct representing a enumeration of Nft Tags.
    struct Tags has copy, drop, store {
        enumerations: VecMap<u64, String>
    }

    public fun empty(): Tags {
        Tags { enumerations: vec_map::empty() }
    }

    public fun from_vec_string(v: &mut vector<String>): Tags {
        vector::reverse(v);
        let i = 0;
        let len = vector::length(v);

        let enum = vec_map::empty();

        while (i < len) {
            let elem = vector::pop_back(v);
            vec_map::insert(&mut enum, i, elem);

            i = i + 1;
        };

        Tags { enumerations: enum }
    }

    public fun from_vec_u8(v: &mut vector<vector<u8>>): Tags {
        let new_v = to_string_vector(v);
        from_vec_string(&mut new_v)
    }

    public fun push_tag(
        self: &mut Tags,
        type: String,
    ) {
        let vec = &mut self.enumerations;

        // Computes last index of the enum
        let index = vec_map::size(vec);

        vec_map::insert(vec, index + 1, type);
    }

    public fun pop_tag(
        self: &mut Tags,
        index: u64,
    ) {
        let vec = &mut self.enumerations;

        vec_map::remove_entry_by_idx(vec, index);
    }
}<|MERGE_RESOLUTION|>--- conflicted
+++ resolved
@@ -1,11 +1,7 @@
 //! @title tags
 //! @notice Tags type in Move.
 module nft_protocol::tags {
-<<<<<<< HEAD
-    // TODO: Consider using `vector` instead of vec_map since 
-=======
     // TODO: Consider using `VecSet` instead of `VecMap` since 
->>>>>>> 4d1abef9
     // keys are simply indices
     use std::vector;
     use std::string::{String};
