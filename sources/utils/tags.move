module nft_protocol::tags {
<<<<<<< HEAD
    use std::option::{Self, Option};
=======
    // TODO: Consider using `VecSet` instead of `VecMap` since
    // keys are simply indices
    use std::vector;
    use std::string::String;
    use sui::vec_map::{Self, VecMap};
    use nft_protocol::utils::to_string_vector;
>>>>>>> d8921b98

    use sui::event;
    use sui::object::{Self, UID, ID};
    use sui::object_bag::{Self, ObjectBag};
    use sui::tx_context::{TxContext};

    use nft_protocol::err;

    struct Tags has key, store {
        id: UID,
        bag: ObjectBag,
    }

    struct Art has store, drop {} // 1
    struct PFP has store {} // 2
    struct Collectible has store, drop {} // 3
    struct GameAsset has store, drop {} // 4
    struct TokenisedAsset has store, drop {} // 5
    struct Ticker has store, drop {} // 6
    struct DomainName has store, drop {} // 7
    struct Gif has store, drop {} // 8
    struct Music has store, drop {} // 9
    struct Video has store, drop {} // 10
    struct Ticket has store, drop {} // 11
    struct License has store, drop {} // 12

    struct MintEvent has copy, drop {
        id: ID,
    }

    struct BurnEvent has copy, drop {
        id: ID,
    }

    /// Create a `Tags` object and returns it.
    public fun create<D: store>(
        ctx: &mut TxContext,
        tags: vector<u64>,
    ): Tags {
        let id = object::new(ctx);
        let bag = object_bag::new(ctx);

        let i = 0;
        let len = vector::length(tags);
        while (i < len) {
            let num = vector::borrow(v, i);
            add_tag(&mut bag, num);
            i = i +1;
        };

        event::emit(
            MintEvent {
                id: object::uid_to_inner(&id),
            }
        );

        Tags {
            id,
            bag,
        }
    }

    pub fun push_tag(&mut bag: ObjectBag, num: u64) {
        add_tag(bag, num);
    }

    pub fun pop_tag(&mut bag: ObjectBag, num: u64) {
        remove_tag(&mut bag, num);
    }

    // === Getter Functions  ===

    public fun id<D: store>(
        core: &CoreData<D>,
    ): ID {
        object::uid_to_inner(&core.id)
    }

    public fun id_ref<D: store>(
        core: &CoreData<D>,
    ): &ID {
        object::uid_as_inner(&core.id)
    }

    public fun data<D: store>(
        core: &CoreData<D>,
    ): &D {
        &core.data
    }

    public fun data_mut<D: store>(
        core: &mut CoreData<D>,
    ): &mut D {
        &mut core.data
    }


    fun add_tag(&mut bag: ObjectBag, num: u64) {
        if (num == 1) {
            let tag = Art {};
            object_bag::add<u64, Art>(bag, num, tag);
        }
        if (num == 2) {
            let tag = PFP {};
            object_bag::add<u64, PFP>(bag, num, tag);
        }
        if (num == 3) {
            let tag = Collectible {};
            object_bag::add<u64, Collectible>(bag, num, tag);
        }
        if (num == 4) {
            let tag = GameAsset {};
            object_bag::add<u64, GameAsset>(bag, num, tag);
        }
        if (num == 5) {
            let tag = TokenisedAsset {};
            object_bag::add<u64, TokenisedAsset>(bag, num, tag);
        }
        if (num == 6) {
            let tag = Ticker {};
            object_bag::add<u64, Ticker>(bag, num, tag);
        }
        if (num == 7) {
            let tag = DomainName {};
            object_bag::add<u64, DomainName>(bag, num, tag);
        }
        if (num == 8) {
            let tag = Gif {};
            object_bag::add<u64, Gif>(bag, num, tag);
        }
        if (num == 9) {
            let tag = Music {};
            object_bag::add<u64, Music>(bag, num, tag);
        }
        if (num == 10) {
            let tag = Video {};
            object_bag::add<u64, Video>(bag, num, tag);
        }
        if (num == 11) {
            let tag = Ticket {};
            object_bag::add<u64, Ticket>(bag, num, tag);
        }
        if (num == 12) {
            let tag = License {};
            object_bag::add<u64, License>(bag, num, tag);
        }
    }

    fun remove_tag(&mut bag: ObjectBag, num: u64) {
        if (num == 1) {
            let tag = Art {};
            object_bag::remove<u64, Art>(bag, num);
        }
        if (num == 2) {
            let tag = PFP {};
            object_bag::remove<u64, PFP>(bag, num);
        }
        if (num == 3) {
            let tag = Collectible {};
            object_bag::remove<u64, Collectible>(bag, num);
        }
        if (num == 4) {
            let tag = GameAsset {};
            object_bag::remove<u64, GameAsset>(bag, num);
        }
        if (num == 5) {
            let tag = TokenisedAsset {};
            object_bag::remove<u64, TokenisedAsset>(bag, num);
        }
        if (num == 6) {
            let tag = Ticker {};
            object_bag::remove<u64, Ticker>(bag, num);
        }
        if (num == 7) {
            let tag = DomainName {};
            object_bag::remove<u64, DomainName>(bag, num);
        }
        if (num == 8) {
            let tag = Gif {};
            object_bag::remove<u64, Gif>(bag, num);
        }
        if (num == 9) {
            let tag = Music {};
            object_bag::remove<u64, Music>(bag, num);
        }
        if (num == 10) {
            let tag = Video {};
            object_bag::remove<u64, Video>(bag, num);
        }
        if (num == 11) {
            let tag = Ticket {};
            object_bag::remove<u64, Ticket>(bag, num);
        }
        if (num == 12) {
            let tag = License {};
            object_bag::remove<u64, License>(bag, num);
        }
    }
}<|MERGE_RESOLUTION|>--- conflicted
+++ resolved
@@ -1,21 +1,18 @@
 module nft_protocol::tags {
-<<<<<<< HEAD
-    use std::option::{Self, Option};
-=======
     // TODO: Consider using `VecSet` instead of `VecMap` since
     // keys are simply indices
     use std::vector;
     use std::string::String;
-    use sui::vec_map::{Self, VecMap};
-    use nft_protocol::utils::to_string_vector;
->>>>>>> d8921b98
+    use std::option::{Self, Option};
 
     use sui::event;
     use sui::object::{Self, UID, ID};
+    use sui::tx_context::{TxContext};
+    use sui::vec_map::{Self, VecMap};
     use sui::object_bag::{Self, ObjectBag};
-    use sui::tx_context::{TxContext};
 
     use nft_protocol::err;
+    use nft_protocol::utils::to_string_vector;
 
     struct Tags has key, store {
         id: UID,
@@ -71,11 +68,11 @@
         }
     }
 
-    pub fun push_tag(&mut bag: ObjectBag, num: u64) {
+    public fun push_tag(bag: &mut ObjectBag, num: u64) {
         add_tag(bag, num);
     }
 
-    pub fun pop_tag(&mut bag: ObjectBag, num: u64) {
+    public fun pop_tag(bag: &mut ObjectBag, num: u64) {
         remove_tag(&mut bag, num);
     }
 
@@ -106,105 +103,105 @@
     }
 
 
-    fun add_tag(&mut bag: ObjectBag, num: u64) {
+    fun add_tag(bag: &mut ObjectBag, num: u64) {
         if (num == 1) {
             let tag = Art {};
             object_bag::add<u64, Art>(bag, num, tag);
-        }
+        };
         if (num == 2) {
             let tag = PFP {};
             object_bag::add<u64, PFP>(bag, num, tag);
-        }
+        };
         if (num == 3) {
             let tag = Collectible {};
             object_bag::add<u64, Collectible>(bag, num, tag);
-        }
+        };
         if (num == 4) {
             let tag = GameAsset {};
             object_bag::add<u64, GameAsset>(bag, num, tag);
-        }
+        };
         if (num == 5) {
             let tag = TokenisedAsset {};
             object_bag::add<u64, TokenisedAsset>(bag, num, tag);
-        }
+        };
         if (num == 6) {
             let tag = Ticker {};
             object_bag::add<u64, Ticker>(bag, num, tag);
-        }
+        };
         if (num == 7) {
             let tag = DomainName {};
             object_bag::add<u64, DomainName>(bag, num, tag);
-        }
+        };
         if (num == 8) {
             let tag = Gif {};
             object_bag::add<u64, Gif>(bag, num, tag);
-        }
+        };
         if (num == 9) {
             let tag = Music {};
             object_bag::add<u64, Music>(bag, num, tag);
-        }
+        };
         if (num == 10) {
             let tag = Video {};
             object_bag::add<u64, Video>(bag, num, tag);
-        }
+        };
         if (num == 11) {
             let tag = Ticket {};
             object_bag::add<u64, Ticket>(bag, num, tag);
-        }
+        };
         if (num == 12) {
             let tag = License {};
             object_bag::add<u64, License>(bag, num, tag);
-        }
-    }
-
-    fun remove_tag(&mut bag: ObjectBag, num: u64) {
+        };
+    }
+
+    fun remove_tag(bag: &mut ObjectBag, num: u64) {
         if (num == 1) {
             let tag = Art {};
             object_bag::remove<u64, Art>(bag, num);
-        }
+        };
         if (num == 2) {
             let tag = PFP {};
             object_bag::remove<u64, PFP>(bag, num);
-        }
+        };
         if (num == 3) {
             let tag = Collectible {};
             object_bag::remove<u64, Collectible>(bag, num);
-        }
+        };
         if (num == 4) {
             let tag = GameAsset {};
             object_bag::remove<u64, GameAsset>(bag, num);
-        }
+        };
         if (num == 5) {
             let tag = TokenisedAsset {};
             object_bag::remove<u64, TokenisedAsset>(bag, num);
-        }
+        };
         if (num == 6) {
             let tag = Ticker {};
             object_bag::remove<u64, Ticker>(bag, num);
-        }
+        };
         if (num == 7) {
             let tag = DomainName {};
             object_bag::remove<u64, DomainName>(bag, num);
-        }
+        };
         if (num == 8) {
             let tag = Gif {};
             object_bag::remove<u64, Gif>(bag, num);
-        }
+        };
         if (num == 9) {
             let tag = Music {};
             object_bag::remove<u64, Music>(bag, num);
-        }
+        };
         if (num == 10) {
             let tag = Video {};
             object_bag::remove<u64, Video>(bag, num);
-        }
+        };
         if (num == 11) {
             let tag = Ticket {};
             object_bag::remove<u64, Ticket>(bag, num);
-        }
+        };
         if (num == 12) {
             let tag = License {};
             object_bag::remove<u64, License>(bag, num);
-        }
+        };
     }
 }