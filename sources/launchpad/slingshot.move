//! Module of a generic `Slingshot` type.
//! 
//! It acts as a generic interface for Launchpads and it allows for
//! the creation of arbitrary domain specific implementations.
//! 
//! The slingshot acts as the object that configures the primary NFT realease
//! strategy, that is the primary market sale. Primary market sales can take
//! many shapes, depending on the business level requirements.
module nft_protocol::slingshot {
    use std::vector;

    use sui::transfer;
    use sui::object::{Self, ID , UID};
    use sui::tx_context::{Self, TxContext};
    
    use nft_protocol::nft::{Self, Nft};
    use nft_protocol::err;
    use nft_protocol::sale::{Self, Sale, NftCertificate};

    struct Slingshot<phantom T, M> has key, store{
        id: UID,
<<<<<<< HEAD
=======
        /// The ID of the Collection object
        collection_id: ID,
>>>>>>> dcf83070
        /// Boolean indicating if the sale is live
        live: bool,
        /// The address of the administrator
        admin: address,
        /// The address of the receiver of funds
        receiver: address,
        /// Vector of all Sale outleds that, each outles holding IDs owned by the slingshot
        sales: vector<Sale<T, M>>,
        /// Field determining if NFTs are embedded or looose.
        /// Embedded NFTs will be directly owned by the Slingshot whilst
        /// loose NFTs will be minted on the fly under the authorithy of the
        /// launchpad.
        is_embedded: bool,
    }

    struct InitSlingshot has drop {
        admin: address,
        collection_id: ID,
        receiver: address,
        is_embedded: bool,
    }

    struct CreateSlingshotEvent has copy, drop {
        object_id: ID,
        collection_id: ID,
    }

    struct DeleteSlingshotEvent has copy, drop {
        object_id: ID,
        collection_id: ID,
    }

    /// Initialises a `Slingshot` object and shares it
    public fun create<T: drop, M: store>(
        _witness: T,
        sales: vector<Sale<T, M>>,
        args: InitSlingshot,
        ctx: &mut TxContext,
    ) {
        let id = object::new(ctx);

        let slingshot: Slingshot<T, M> = Slingshot {
            id,
            live: false,
            admin: args.admin,
            receiver: args.receiver,
            sales: sales,
            is_embedded: args.is_embedded,
        };

        transfer::share_object(slingshot);
    }

    /// Burn the `Slingshot` and return the `M` object
    public fun delete<T: drop, M: store>(
        slingshot: Slingshot<T, M>,
        ctx: &mut TxContext,
    ): vector<Sale<T, M>> {
        assert!(
            tx_context::sender(ctx) == admin(&slingshot),
            err::wrong_launchpad_admin()
        );

        let Slingshot {
            id,
            live: _,
            admin: _,
            receiver: _,
            sales,
            is_embedded: _,
        } = slingshot;

        object::delete(id);

        sales
    }

    public fun init_args(
        admin: address,
        collection_id: ID,
        receiver: address,
        is_embedded: bool, 
    ): InitSlingshot {

        InitSlingshot {
            admin,
            collection_id,
            receiver,
            is_embedded
        }
    }

    // === Entrypoints ===

    /// Once the user has bought an NFT certificate, this method can be called
    /// to claim/redeem the NFT that has been allocated by the launchpad. The
    /// `NFTOwned` object in the function signature should correspond to the 
    /// NFT ID mentioned in the certificate.
    /// 
    /// We add the slingshot as a phantom parameter since it is the parent object
    /// of the NFT. Since the slingshot is a shared object anyone can mention it
    /// in the function signature and therefore be able to mention its child
    /// objects as well, the NFTs owned by it.
    public entry fun claim_nft_embedded<T, M: store, D: store>(
        slingshot: &Slingshot<T, M>,
        nft: Nft<T, D>,
        certificate: NftCertificate,
        recipient: address,
    ) {
        assert!(
            nft::id(&nft) == sale::nft_id(&certificate),
            err::certificate_does_not_correspond_to_nft_given()
        );

        sale::burn_certificate(certificate);

        assert!(is_embedded(slingshot), err::nft_not_embedded());

        transfer::transfer(
            nft,
            recipient,
        );
    }

    /// Once the user has bought an NFT certificate, this method can be called
    /// to claim/redeem the NFT that has been allocated by the launchpad. The
    /// `NFTOwned` object in the function signature should correspond to the 
    /// NFT ID mentioned in the certificate.
    /// 
    /// We add the slingshot as a phantom parameter since it is the parent object
    /// of the NFT. Since the slingshot is a shared object anyone can mention it
    /// in the function signature and therefore be able to mention its child
    /// objects as well, the NFTs owned by it.
    public entry fun claim_nft_loose<T, M: store, D: key + store>(
        slingshot: &Slingshot<T, M>,
        nft_data: D,
        certificate: NftCertificate,
        recipient: address,
        ctx: &mut TxContext,
    ) {
        assert!(
            object::id(&nft_data) == sale::nft_id(&certificate),
            err::certificate_does_not_correspond_to_nft_given()
        );

        sale::burn_certificate(certificate);

        assert!(!is_embedded(slingshot), err::nft_not_loose());

        // We are currently not increasing the current supply of the NFT
        // being minted (both collectibles and cNFT implementation have a concept
        // of supply).
        let nft = nft::mint_nft_embedded<T, D>(
            object::id(&nft_data),
            nft_data,
            ctx,
        );

        transfer::transfer(
            nft,
            recipient,
        );
    }

    // === Modifier Functions ===

    /// Toggle the Slingshot's `live` to `true` therefore 
    /// making the NFT sale live.
    public fun sale_on<T, M>(
        slingshot: &mut Slingshot<T, M>,
    ) {
        slingshot.live = true
    }

    /// Toggle the Slingshot's `live` to `false` therefore 
    /// pausing or stopping the NFT sale.
    public fun sale_off<T, M>(
        slingshot: &mut Slingshot<T, M>,
    ) {
        slingshot.live = false
    }

    /// Adds a sale outlet `Sale` to `sales` field
    public fun add_sale_outlet<T, M>(
        slingshot: &mut Slingshot<T, M>,
        sale: Sale<T, M>
    ) {
        vector::push_back(&mut slingshot.sales, sale);
    }

    // === Getter Functions ===
<<<<<<< HEAD
=======

    /// Get the Slingshot `id`
    public fun id<T, M>(
        slingshot: &Slingshot<T, M>,
    ): ID {
        object::uid_to_inner(&slingshot.id)
    }

    /// Get the Slingshot `id` as reference
    public fun id_ref<T, M>(
        slingshot: &Slingshot<T, M>,
    ): &ID {
        object::uid_as_inner(&slingshot.id)
    }
>>>>>>> dcf83070
    
    /// Get the Slingshot's `live`
    public fun live<T, M>(
        slingshot: &Slingshot<T, M>,
    ): bool {
        slingshot.live
    }

    /// Get the Slingshot's `receiver` address
    public fun receiver<T, M>(
        slingshot: &Slingshot<T, M>,
    ): address {
        slingshot.receiver
    }

    /// Get the Slingshot's `admin` address
    public fun admin<T, M>(
        slingshot: &Slingshot<T, M>,
    ): address {
        slingshot.admin
    }

    /// Get the Slingshot's `sales` address
    public fun sales<T, M>(
        slingshot: &Slingshot<T, M>,
    ): &vector<Sale<T, M>> {
        &slingshot.sales
    }

    /// Get the Slingshot's `sale` address
    public fun sale<T, M>(
        slingshot: &Slingshot<T, M>,
        index: u64,
    ): &Sale<T, M> {
        vector::borrow(&slingshot.sales, index)
    }

    /// Get the Slingshot's `sale` address
    public fun sale_mut<T, M>(
        slingshot: &mut Slingshot<T, M>,
        index: u64,
    ): &mut Sale<T, M> {
        vector::borrow_mut(&mut slingshot.sales, index)
    }

    /// Get the Slingshot's `is_embedded` bool
    public fun is_embedded<T, M>(
        slingshot: &Slingshot<T, M>,
    ): bool {
        slingshot.is_embedded
    }
}<|MERGE_RESOLUTION|>--- conflicted
+++ resolved
@@ -19,11 +19,8 @@
 
     struct Slingshot<phantom T, M> has key, store{
         id: UID,
-<<<<<<< HEAD
-=======
         /// The ID of the Collection object
         collection_id: ID,
->>>>>>> dcf83070
         /// Boolean indicating if the sale is live
         live: bool,
         /// The address of the administrator
@@ -67,6 +64,7 @@
 
         let slingshot: Slingshot<T, M> = Slingshot {
             id,
+            collection_id: args.collection_id,
             live: false,
             admin: args.admin,
             receiver: args.receiver,
@@ -89,6 +87,7 @@
 
         let Slingshot {
             id,
+            collection_id: _,
             live: _,
             admin: _,
             receiver: _,
@@ -215,8 +214,6 @@
     }
 
     // === Getter Functions ===
-<<<<<<< HEAD
-=======
 
     /// Get the Slingshot `id`
     public fun id<T, M>(
@@ -231,7 +228,6 @@
     ): &ID {
         object::uid_as_inner(&slingshot.id)
     }
->>>>>>> dcf83070
     
     /// Get the Slingshot's `live`
     public fun live<T, M>(
