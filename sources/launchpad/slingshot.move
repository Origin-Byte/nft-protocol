//! Module of a generic `Slingshot` type.
//! 
//! It acts as a generic interface for Launchpads and it allows for
//! the creation of arbitrary domain specific implementations.
//! 
//! The slingshot acts as the object that configures the primary NFT realease
//! strategy, that is the primary market sale. Primary market sales can take
//! many shapes, depending on the business level requirements.
module nft_protocol::slingshot {
    use std::vector;

    use sui::transfer;
    use sui::object::{Self, ID , UID};
    use sui::tx_context::{Self, TxContext};
<<<<<<< HEAD
    
    use nft_protocol::sale::Sale;
=======
    use nft_protocol::nft::{Self, Nft};
>>>>>>> 4d1abef9

    struct Slingshot<phantom T, M> has key, store{
        id: UID,
        /// The ID of the NFT Collection object
        collection_id: ID,
        /// Boolean indicating if the sale is live
        live: bool,
        /// The address of the administrator
        admin: address,
        /// The address of the receiver of funds
        receiver: address,
        /// Vector of all IDs owned by the slingshot
        sales: vector<Sale<T, M>>,
        /// Field determining if NFTs are embedded or looose.
        /// Embedded NFTs will be directly owned by the Slingshot whilst
        /// loose NFTs will be minted on the fly under the authorithy of the
        /// launchpad.
        is_embedded: bool,
    }

    struct InitSlingshot has drop {
        collection_id: ID,
        admin: address,
        receiver: address,
        is_embedded: bool,
    }

    struct CreateSlingshotEvent has copy, drop {
        object_id: ID,
        collection_id: ID,
    }

    struct DeleteSlingshotEvent has copy, drop {
        object_id: ID,
        collection_id: ID,
    }

    /// Initialises a `Slingshot` object and shares it
    public fun create<T: drop, M: store>(
        _witness: T,
        sales: vector<Sale<T, M>>,
        args: InitSlingshot,
        ctx: &mut TxContext,
    ) {
        let id = object::new(ctx);

        let slingshot: Slingshot<T, M> = Slingshot {
            id,
            collection_id: args.collection_id,
            live: false,
            admin: args.admin,
            receiver: args.receiver,
            sales: sales,
            is_embedded: args.is_embedded,
        };

        transfer::share_object(slingshot);
    }

    /// Burn the `Slingshot` and return the `M` object
    public fun delete<T: drop, M: store>(
        slingshot: Slingshot<T, M>,
        ctx: &mut TxContext,
    ): vector<Sale<T, M>> {
        // assert!(vector::length(&slingshot.nfts) > 0, 0);

        assert!(tx_context::sender(ctx) == admin(&slingshot), 0);

        let Slingshot {
            id,
            collection_id: _,
            live: _,
            admin: _,
            receiver: _,
            sales,
            is_embedded: _,
        } = slingshot;

        object::delete(id);

        sales
    }

    // /// Adds an NFT's ID to the `nfts` field in `Slingshot` object
    // public fun add_nft<T, M>(
    //     slingshot: &mut Slingshot<T, M>,
    //     id: ID,
    // ) {
    //     let nfts = &mut slingshot.nfts;
    //     vector::push_back(nfts, id);
    // }

    // /// Pops an NFT's ID from the `nfts` field in `Slingshot` object
    // /// and returns respective `ID`
    // public fun pop_nft<T, M>(
    //     slingshot: &mut Slingshot<T, M>,
    // ): ID {
    //     let nfts = &mut slingshot.nfts;
    //     vector::pop_back(nfts)
    // }

    public fun init_args(
        collection_id: ID,
        admin: address,
        receiver: address,
        is_embedded: bool, 
    ): InitSlingshot {

        InitSlingshot {
            collection_id,
            admin,
            receiver,
            is_embedded
        }
    }

<<<<<<< HEAD
    // public fun transfer_back<T, M: store, D: store>(
    //     slingshot: &mut Slingshot<T, M>,
    //     nft: Nft<D>,
    //     recipient: address,
    //     ctx: &mut TxContext,
    // ) {
    //     let sender = tx_context::sender(ctx);

    //     if (admin(slingshot) != sender) {
    //         transfer::transfer_to_object(
    //             nft,
    //             slingshot,
    //         );
    //     } else {

    //         remove_nft_by_id(
    //             slingshot,
    //             nft::id_ref(&nft)
    //         );

    //         transfer::transfer(
    //             nft,
    //             recipient,
    //         );
    //     }
    // }
=======
    public fun transfer_back<T, Config: store, D: store>(
        slingshot: &mut Slingshot<T, Config>,
        nft: Nft<D>,
        recipient: address,
        ctx: &mut TxContext,
    ) {
        let sender = tx_context::sender(ctx);

        if (admin(slingshot) != sender) {
            transfer::transfer_to_object(
                nft,
                slingshot,
            );
        } else {

            remove_nft_by_id(
                slingshot,
                nft::id_ref(&nft)
            );

            transfer::transfer(
                nft,
                recipient,
            );
        }
    }
>>>>>>> 4d1abef9

    // === Modifier Functions ===

    /// Toggle the Slingshot's `live` to `true` therefore 
    /// making the NFT sale live.
    public fun sale_on<T, M>(
        slingshot: &mut Slingshot<T, M>,
    ) {
        slingshot.live = true
    }

    /// Toggle the Slingshot's `live` to `false` therefore 
    /// pausing or stopping the NFT sale.
    public fun sale_off<T, M>(
        slingshot: &mut Slingshot<T, M>,
    ) {
        slingshot.live = false
    }

    // /// We can return a mutable reference to the configuration without checking 
    // /// that it's the T contract calling this method, because it's the 
    // /// responsibility of the T contract to write their public interface such
    // /// that the mutation of the metadata is according to the desired logic.
    // public fun config_mut<T, M>(
    //     slingshot: &mut Slingshot<T, M>,
    // ): &mut M {
    //     &mut slingshot.config
    // }

    // === Getter Functions ===

    /// Get the Slingshot's `collection_id` ID
    public fun collection_id<T, M>(
        slingshot: &Slingshot<T, M>,
    ): ID {
        slingshot.collection_id
    }

    /// Get the Slingshot's `collection_id` ID as reference
    public fun collection_id_ref<T, M>(
        slingshot: &Slingshot<T, M>,
    ): &ID {
        &slingshot.collection_id
    }
    
    /// Get the Slingshot's `live`
    public fun live<T, M>(
        slingshot: &Slingshot<T, M>,
    ): bool {
        slingshot.live
    }

    // /// Get the Slingshot's `config` as reference
    // public fun config<T, M>(
    //     slingshot: &Slingshot<T, M>,
    // ): &M {
    //     &slingshot.config
    // }

    /// Get the Slingshot's `receiver` address
    public fun receiver<T, M>(
        slingshot: &Slingshot<T, M>,
    ): address {
        slingshot.receiver
    }

    /// Get the Slingshot's `admin` address
    public fun admin<T, M>(
        slingshot: &Slingshot<T, M>,
    ): address {
        slingshot.admin
    }

    /// Get the Slingshot's `sales` address
    public fun sales<T, M>(
        slingshot: &Slingshot<T, M>,
    ): &vector<Sale<T, M>> {
        &slingshot.sales
    }

    /// Get the Slingshot's `sale` address
    public fun sale<T, M>(
        slingshot: &Slingshot<T, M>,
        index: u64,
    ): &Sale<T, M> {
        vector::borrow(&slingshot.sales, index)
    }

    /// Get the Slingshot's `sale` address
    public fun sale_mut<T, M>(
        slingshot: &mut Slingshot<T, M>,
        index: u64,
    ): &mut Sale<T, M> {
        vector::borrow_mut(&mut slingshot.sales, index)
    }

    /// Get the Slingshot's `is_embedded` bool
    public fun is_embedded<T, M>(
        slingshot: &Slingshot<T, M>,
    ): bool {
        slingshot.is_embedded
    }

    // /// Get the Slingshot's `nfts` vector as reference
    // public fun nfts<T, M>(
    //     slingshot: &Slingshot<T, M>,
    // ): &vector<ID> {
    //     &slingshot.nfts
    // }

    // === Private Functions ===

    // /// Removes an NFT's ID from the `nfts` field in `Slingshot` object
    // /// and returns respective `ID`
    // fun remove_nft_by_id<T, M>(
    //     slingshot: &mut Slingshot<T, M>,
    //     nft: &ID,
    // ): ID {
    //     let nfts = &mut slingshot.nfts;
    //     let (is_in_vec, index) = vector::index_of(nfts, nft);
        
    //     assert!(is_in_vec == true, 0);

    //     vector::remove(nfts, index)
    // }
}<|MERGE_RESOLUTION|>--- conflicted
+++ resolved
@@ -12,12 +12,8 @@
     use sui::transfer;
     use sui::object::{Self, ID , UID};
     use sui::tx_context::{Self, TxContext};
-<<<<<<< HEAD
     
     use nft_protocol::sale::Sale;
-=======
-    use nft_protocol::nft::{Self, Nft};
->>>>>>> 4d1abef9
 
     struct Slingshot<phantom T, M> has key, store{
         id: UID,
@@ -134,62 +130,6 @@
         }
     }
 
-<<<<<<< HEAD
-    // public fun transfer_back<T, M: store, D: store>(
-    //     slingshot: &mut Slingshot<T, M>,
-    //     nft: Nft<D>,
-    //     recipient: address,
-    //     ctx: &mut TxContext,
-    // ) {
-    //     let sender = tx_context::sender(ctx);
-
-    //     if (admin(slingshot) != sender) {
-    //         transfer::transfer_to_object(
-    //             nft,
-    //             slingshot,
-    //         );
-    //     } else {
-
-    //         remove_nft_by_id(
-    //             slingshot,
-    //             nft::id_ref(&nft)
-    //         );
-
-    //         transfer::transfer(
-    //             nft,
-    //             recipient,
-    //         );
-    //     }
-    // }
-=======
-    public fun transfer_back<T, Config: store, D: store>(
-        slingshot: &mut Slingshot<T, Config>,
-        nft: Nft<D>,
-        recipient: address,
-        ctx: &mut TxContext,
-    ) {
-        let sender = tx_context::sender(ctx);
-
-        if (admin(slingshot) != sender) {
-            transfer::transfer_to_object(
-                nft,
-                slingshot,
-            );
-        } else {
-
-            remove_nft_by_id(
-                slingshot,
-                nft::id_ref(&nft)
-            );
-
-            transfer::transfer(
-                nft,
-                recipient,
-            );
-        }
-    }
->>>>>>> 4d1abef9
-
     // === Modifier Functions ===
 
     /// Toggle the Slingshot's `live` to `true` therefore 
