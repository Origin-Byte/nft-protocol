//! Module representing `Sale` Outlets of `Launchpad`s.
//!
//! Launchpads can now have multiple sale outlets, repsented
//! through `sales: vector<Sale<T, M>>`, which meants that NFT creators can
//! perform tiered sales. An example of this would be an Gaming NFT creator
//! separating the sale based on NFT rarity and emit whitelist tokens to
//! different users for different rarities depending on the user's game score.
//!
//! The Sale object is agnostic to the Market mechanism and instead decides to
//! outsource this logic to generic `Market` object. This way developers can
//! come up with their plug-and-play market primitives, of which some examples
//! are Dutch Auctions, Sealed-Bid Auctions, etc.
module nft_protocol::sale {
    use std::vector;

    use sui::object::{Self, ID , UID};
    use sui::tx_context::{TxContext};

    use nft_protocol::err;

    struct Sale<phantom T, Market> has key, store {
        id: UID,
        tier_index: u64,
        whitelisted: bool,
        // Vector of all IDs owned by the slingshot along with a `u64` value
        // representing the supply to be minted.
        nfts: vector<NftToSell>,
        queue: vector<ID>,
        market: Market,
    }

    struct NftToSell has copy, drop, store {
        id: ID,
        supply: u64,
    }

    /// This object acts as an intermediate step between the payment
    /// and the transfer of the NFT. The user first has to call
    /// `buy_nft_certificate` which mints and transfers the `NftCertificate` to
    /// the user. This object will dictate which NFT the userwill receive by
    /// calling the endpoint `claim_nft`
    struct NftCertificate has key, store {
        id: UID,
        launchpad_id: ID,
        collection_id: ID,
        nft_id: ID,
    }

    public fun create<T: drop, Market: store>(
        tier_index: u64,
        whitelisted: bool,
        market: Market,
        ctx: &mut TxContext,
    ): Sale<T, Market> {
        let id = object::new(ctx);

        let nfts = vector::empty();
        let queue = vector::empty();

        Sale {
            id,
            tier_index,
            whitelisted,
            nfts,
            queue,
            market,
        }
    }

    /// Burn the `Sale` and return the `Market` object
    public fun delete<T: drop, Market: store>(
        sale_box: Sale<T, Market>,
    ): Market {
        assert!(
            vector::length(&sale_box.nfts) == 0,
            err::sale_outlet_still_has_nfts_to_sell()
        );
        assert!(
            vector::length(&sale_box.queue) == 0,
            err::sale_outlet_still_has_nfts_to_redeem()
        );

        let Sale {
            id,
            tier_index: _,
            whitelisted: _,
            nfts: _,
            queue: _,
            market,
        } = sale_box;

        object::delete(id);

        market
    }

    // TODO: need to add a function with nft_id as function parameter
    public fun issue_nft_certificate<T, M>(
        sale: &mut Sale<T, M>,
        launchpad_id: ID,
        collection_id: ID,
        ctx: &mut TxContext,
    ): NftCertificate {
        let nft_to_sell = pop_nft(sale);

        let certificate = NftCertificate {
            id: object::new(ctx),
            launchpad_id,
            collection_id,
<<<<<<< HEAD
            nft_id: nft_id,
=======
            nft_id: nft_to_sell.id,
>>>>>>> b1e9b955
        };

        certificate
    }

    public fun burn_certificate(
        certificate: NftCertificate,
    ) {
        let NftCertificate {
            id,
            launchpad_id: _,
            collection_id: _,
            nft_id: _,
        } = certificate;

        object::delete(id);
    }

    /// Adds an NFT's ID to the `nfts` field in `Sale` object
    public fun add_nft<T, Market>(
        sale: &mut Sale<T, Market>,
        id: ID,
        supply: u64,
    ) {
        let nfts = &mut sale.nfts;
        vector::push_back(nfts, NftToSell {id, supply});
    }

    /// Pops an NFT's ID from the `nfts` field in `Sale` object
    /// and returns respective `ID`
    /// TODO: Need to push the ID to the queue
    fun pop_nft<T, Market>(
        sale: &mut Sale<T, Market>,
    ): NftToSell {
        let nfts = &mut sale.nfts;
        vector::pop_back(nfts)
    }

    public fun market<T, M>(
        sale: &Sale<T, M>,
    ): &M {
        &sale.market
    }

    public fun market_mut<T, M>(
        sale: &mut Sale<T, M>,
    ): &mut M {
        &mut sale.market
    }

    public fun nft_id(
        certificate: &NftCertificate,
    ): ID {
        certificate.nft_id
    }

    public fun id<T, M>(
        sale: &Sale<T, M>,
    ): ID {
        object::uid_to_inner(&sale.id)
    }

    public fun id_ref<T, M>(
        sale: &Sale<T, M>,
    ): &ID {
        object::uid_as_inner(&sale.id)
    }

    public fun index<T, M>(
        sale: &Sale<T, M>,
    ): u64 {
        sale.tier_index
    }

    public fun whitelisted<T, M>(
        sale: &Sale<T, M>,
    ): bool {
        sale.whitelisted
    }

    public fun collection_id(
        certificate: &NftCertificate,
    ): ID {
        certificate.collection_id
    }
}<|MERGE_RESOLUTION|>--- conflicted
+++ resolved
@@ -107,11 +107,7 @@
             id: object::new(ctx),
             launchpad_id,
             collection_id,
-<<<<<<< HEAD
-            nft_id: nft_id,
-=======
             nft_id: nft_to_sell.id,
->>>>>>> b1e9b955
         };
 
         certificate
