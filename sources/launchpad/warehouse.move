/// Module representing the NFT bookkeeping `Warehouse` type
///
/// `Warehouse` is an unprotected object used to store pre-minted NFTs for
/// later withdrawal in a `Venue`. Additionally, it provides two randomized
/// withdrawal mechanisms, a pseudo-random withdrawal, or a hidden commitment
/// scheme.
///
/// `Warehouse` is an unprotected type that can be constructed independently
/// before it is merged to a `Venue`, allowing `Warehouse` to be constructed
/// while avoiding shared consensus transactions on `Listing`.
module nft_protocol::warehouse {
    use std::vector;

    use sui::transfer;
    use sui::dynamic_object_field as dof;
    use sui::tx_context::{Self, TxContext};
    use sui::object::{Self, ID , UID};

    use originmate::pseudorandom;

    /// `Warehouse` does not have NFTs left to withdraw
    ///
    /// Call `Warehouse::deposit_nft` or `Listing::add_nft` to add NFTs.
    const EEMPTY: u64 = 1;

    /// `Warehouse` still has NFTs left to withdraw
    ///
    /// Call `Warehouse::redeem_nft` or a `Listing` market to withdraw remaining
    /// NFTs.
    const ENOT_EMPTY: u64 = 2;

    /// `Warehouse` does not have NFT at specified index
    ///
    /// Call `Warehouse::redeem_nft_at_index` with an index that exists.
    const EINDEX_OUT_OF_BOUNDS: u64 = 3;

    /// Attempted to construct a `RedeemCommitment` with a hash length
    /// different than 32 bytes
    const EINVALID_COMMITMENT_LENGTH: u64 = 4;

    /// Commitment in `RedeemCommitment` did not match original value committed
    ///
    /// Call `Warehosue::random_redeem_nft` with the correct commitment.
    const EINVALID_COMMITMENT: u64 = 5;

    /// Used for the client to commit a pseudo-random
    struct RedeemCommitment has key {
        /// `RedeemCommitment` ID
        id: UID,
        /// Hashed sender commitment
        ///
        /// Sender will have to provide the pre-hashed value to be able to use
        /// this `RedeemCommitment`. This value can be pseudo-random as long
        /// as it is not predictable by the validator.
        hashed_sender_commitment: vector<u8>,
        /// Open commitment made by validator
        contract_commitment: vector<u8>,
    }

    /// `Warehouse` object which stores NFTs of type `T`
    ///
    /// The reason that the type is limited is to easily support random
    /// withdrawals. If multiple types are allowed then user will not be able
    /// to predict the type of the object they withdraw.
    struct Warehouse<phantom T: key + store> has key, store {
        /// `Warehouse` ID
        id: UID,
        /// NFTs that are currently on sale
        nfts: vector<ID>,
        // By subtracting `warehouse.total_deposited` to the length of `warehouse.nfts`
        // one can get total redeemed
        total_deposited: u64,
    }

    /// Create a new `Warehouse`
    public fun new<T: key + store>(ctx: &mut TxContext): Warehouse<T> {
        Warehouse {
            id: object::new(ctx),
            nfts: vector::empty(),
            total_deposited: 0,
        }
    }

    /// Creates a `Warehouse` and transfers to transaction sender
    public entry fun init_warehouse<T: key + store>(ctx: &mut TxContext) {
<<<<<<< HEAD
        transfer::transfer(new<T>(ctx), tx_context::sender(ctx));
=======
        transfer::public_transfer(new<T>(ctx), tx_context::sender(ctx));
>>>>>>> beb7545e
    }

    /// Deposits NFT to `Warehouse`
    ///
    /// Endpoint is unprotected and relies on safely obtaining a mutable
    /// reference to `Warehouse`.
    public entry fun deposit_nft<T: key + store>(
        warehouse: &mut Warehouse<T>,
        nft: T,
    ) {
        let nft_id = object::id(&nft);
        vector::push_back(&mut warehouse.nfts, nft_id);
        warehouse.total_deposited = warehouse.total_deposited + 1;

        dof::add(&mut warehouse.id, nft_id, nft);
    }

    /// Redeems NFT from `Warehouse`
    ///
    /// Endpoint is unprotected and relies on safely obtaining a mutable
    /// reference to `Warehouse`.
    ///
    /// `Warehouse` may not change the logical owner of an `Nft` when
    /// redeeming as this would allow royalties to be trivially bypassed.
    ///
    /// #### Panics
    ///
    /// Panics if `Warehouse` is empty.
    public fun redeem_nft<T: key + store>(
        warehouse: &mut Warehouse<T>,
    ): T {
        let nfts = &mut warehouse.nfts;
        assert!(!vector::is_empty(nfts), EEMPTY);

        dof::remove(&mut warehouse.id, vector::pop_back(nfts))
    }

    /// Redeems NFT from `Warehouse` and transfers to sender
    ///
    /// See `redeem_nft` for more details.
    ///
    /// #### Usage
    ///
    /// Entry mint functions like `suimarines::mint_nft` take an `Warehouse`
    /// object to deposit into. Calling `redeem_nft_and_transfer` allows one to
    /// withdraw an NFT and own it directly.
    ///
    /// #### Panics
    ///
    /// Panics if `Warehouse` is empty.
    public entry fun redeem_nft_and_transfer<T: key + store>(
        warehouse: &mut Warehouse<T>,
        ctx: &mut TxContext,
    ) {
        let nft = redeem_nft(warehouse);
        transfer::public_transfer(nft, tx_context::sender(ctx));
    }

    /// Redeems NFT from specific index in `Warehouse`
    ///
    /// Does not retain original order of NFTs in the bookkeeping vector.
    ///
    /// Endpoint is unprotected and relies on safely obtaining a mutable
    /// reference to `Warehouse`.
    ///
    /// `Warehouse` may not change the logical owner of an `Nft` when
    /// redeeming as this would allow royalties to be trivially bypassed.
    ///
    /// #### Panics
    ///
    /// Panics if index does not exist in `Warehouse`.
    public fun redeem_nft_at_index<T: key + store>(
        warehouse: &mut Warehouse<T>,
        index: u64,
    ): T {
        let nfts = &mut warehouse.nfts;
        let length = vector::length(nfts);
        assert!(index < vector::length(nfts), EINDEX_OUT_OF_BOUNDS);

        let nft_id = *vector::borrow(nfts, index);

        // Swap index to remove with last element avoids shifting entire vector
        // of NFTs.
        //
        // `length - 1` is guaranteed to always resolve correctly
        vector::swap(nfts, index, length - 1);
        vector::pop_back(nfts);

        dof::remove(&mut warehouse.id, nft_id)
    }

    /// Redeems NFT from specific index in `Warehouse` and transfers to sender
    ///
    /// See `redeem_nft_at_index` for more details.
    ///
    /// #### Panics
    ///
    /// Panics if index does not exist in `Warehouse`.
    public entry fun redeem_nft_at_index_and_transfer<T: key + store>(
        warehouse: &mut Warehouse<T>,
        index: u64,
        ctx: &mut TxContext,
    ) {
        let nft = redeem_nft_at_index(warehouse, index);
        transfer::public_transfer(nft, tx_context::sender(ctx));
    }

    /// Pseudo-randomly redeems NFT from `Warehouse`
    ///
    /// Endpoint is susceptible to validator prediction of the resulting index,
    /// use `random_redeem_nft` instead.
    ///
    /// Endpoint is unprotected and relies on safely obtaining a mutable
    /// reference to `Warehouse`.
    ///
    /// `Warehouse` may not change the logical owner of an `Nft` when
    /// redeeming as this would allow royalties to be trivially bypassed.
    ///
    /// #### Panics
    ///
    /// Panics if `Warehouse` is empty
    public fun redeem_pseudorandom_nft<T: key + store>(
        warehouse: &mut Warehouse<T>,
        ctx: &mut TxContext,
    ): T {
        let supply = supply(warehouse);
        assert!(supply != 0, EEMPTY);

        // Use supply of `Warehouse` as an additional nonce factor
        let nonce = vector::empty();
        vector::append(&mut nonce, sui::bcs::to_bytes(&supply));

        let contract_commitment = pseudorandom::rand_no_counter(nonce, ctx);

        let index = select(supply, &contract_commitment);
        redeem_nft_at_index(warehouse, index)
    }

    /// Pseudo-randomly redeems specific NFT from `Warehouse` and transfers to
    /// sender
    ///
    /// See `redeem_pseudorandom_nft` for more details.
    ///
    /// #### Usage
    ///
    /// Entry mint functions like `suimarines::mint_nft` take an `Warehouse`
    /// object to deposit into. Calling `redeem_nft_and_transfer` allows one to
    /// withdraw an NFT and own it directly.
    public entry fun redeem_pseudorandom_nft_and_transfer<T: key + store>(
        warehouse: &mut Warehouse<T>,
        ctx: &mut TxContext,
    ) {
        let nft = redeem_pseudorandom_nft(warehouse, ctx);
        transfer::public_transfer(nft, tx_context::sender(ctx));
    }

    /// Create a new `RedeemCommitment`
    ///
    /// Contract commitment must be unfeasible to predict by the transaction
    /// sender. The underlying value of the commitment can be pseudo-random as
    /// long as it is not predictable by the validator.
    ///
    /// #### Panics
    ///
    /// Panics if commitment is not 32 bytes.
    public fun new_redeem_commitment(
        hashed_sender_commitment: vector<u8>,
        ctx: &mut TxContext,
    ): RedeemCommitment {
        assert!(
            vector::length(&hashed_sender_commitment) != 32,
            EINVALID_COMMITMENT_LENGTH,
        );

        RedeemCommitment {
            id: object::new(ctx),
            hashed_sender_commitment,
            contract_commitment: pseudorandom::rand_with_ctx(ctx),
        }
    }

    /// Creates a new `RedeemCommitment` and transfers it to the transaction
    /// caller.
    ///
    /// Contract commitment must be unfeasible to predict by the transaction
    /// caller. The underlying value of the commitment can be pseudo-random as
    /// long as it is not predictable by the validator.
    ///
    /// #### Panics
    ///
    /// Panics if commitment is not 32 bytes.
    public entry fun init_redeem_commitment(
        hashed_sender_commitment: vector<u8>,
        ctx: &mut TxContext,
    ) {
        let commitment = new_redeem_commitment(hashed_sender_commitment,  ctx);
        transfer::transfer(commitment, tx_context::sender(ctx));
    }

    /// Randomly redeems NFT from `Warehouse`
    ///
    /// Requires a `RedeemCommitment` created by the user in a separate
    /// transaction to ensure that validators may not bias results favorably.
    /// You can obtain a `RedeemCommitment` by calling
    /// `init_redeem_commitment`.
    ///
    /// Endpoint is unprotected and relies on safely obtaining a mutable
    /// reference to `Warehouse`.
    ///
    /// `Warehouse` may not change the logical owner of an `Nft` when
    /// redeeming as this would allow royalties to be trivially bypassed.
    ///
    /// #### Panics
    ///
    /// Panics if `Warehouse` is empty or `user_commitment` does not match the
    /// hashed commitment in `RedeemCommitment`.
    public fun redeem_random_nft<T: key + store>(
        warehouse: &mut Warehouse<T>,
        commitment: RedeemCommitment,
        user_commitment: vector<u8>,
        ctx: &mut TxContext,
    ): T {
        let supply = supply(warehouse);
        assert!(supply != 0, EEMPTY);

        // Verify user commitment
        let RedeemCommitment {
            id,
            hashed_sender_commitment,
            contract_commitment
        } = commitment;

        object::delete(id);

        let user_commitment = std::hash::sha3_256(user_commitment);
        assert!(
            user_commitment == hashed_sender_commitment,
            EINVALID_COMMITMENT,
        );

        // Construct randomized index
        let supply = supply(warehouse);
        assert!(supply != 0, EEMPTY);

        vector::append(&mut user_commitment, contract_commitment);
        // Use supply of `Warehouse` as a additional nonce factor
        vector::append(&mut user_commitment, sui::bcs::to_bytes(&supply));

        let contract_commitment = pseudorandom::rand_no_counter(user_commitment, ctx);

        let index = select(supply, &contract_commitment);
        redeem_nft_at_index(warehouse, index)
    }

    /// Randomly redeems NFT from `Warehouse` and transfers to sender
    ///
    /// See `redeem_random_nft` for more details.
    ///
    /// #### Panics
    ///
    /// Panics if `Warehouse` is empty or `user_commitment` does not match the
    /// hashed commitment in `RedeemCommitment`.
    public entry fun redeem_random_nft_and_transfer<T: key + store>(
        warehouse: &mut Warehouse<T>,
        commitment: RedeemCommitment,
        user_commitment: vector<u8>,
        ctx: &mut TxContext,
    ) {
        let nft = redeem_random_nft(
            warehouse, commitment, user_commitment, ctx,
        );
        transfer::public_transfer(nft, tx_context::sender(ctx));
    }

    /// Destroys `Warehouse`
    ///
    /// #### Panics
    ///
    /// Panics if `Warehouse` is not empty
    public entry fun destroy<T: key + store>(warehouse: Warehouse<T>) {
        assert_is_empty(&warehouse);
        let Warehouse { id, nfts: _, total_deposited: _ } = warehouse;
        object::delete(id);
    }

    /// Destroyes `RedeemCommitment`
    public entry fun destroy_commitment(commitment: RedeemCommitment) {
        let RedeemCommitment {
            id,
            hashed_sender_commitment: _,
            contract_commitment: _,
        } = commitment;

        object::delete(id);
    }

    // === Getter Functions ===

    /// Return how many `Nft` there are to sell
    public fun supply<T: key + store>(warehouse: &Warehouse<T>): u64 {
        vector::length(&warehouse.nfts)
    }

    /// Return whether there are any `Nft` in the `Warehouse`
    public fun is_empty<T: key + store>(warehouse: &Warehouse<T>): bool {
        vector::is_empty(&warehouse.nfts)
    }

    /// Returns list of all NFTs stored in `Warehouse`
    public fun nfts<T: key + store>(warehouse: &Warehouse<T>): &vector<ID> {
        &warehouse.nfts
    }

    /// Return cumulated amount of `Nft`s deposited in the `Warehouse`
    public fun total_deposited<T: key + store>(warehouse: &Warehouse<T>): u64 {
        warehouse.total_deposited
    }

    /// Return cumulated amount of `Nft`s redeemed in the `Warehouse`
    public fun total_redeemed<T: key + store>(warehouse: &Warehouse<T>): u64 {
        warehouse.total_deposited - vector::length(&warehouse.nfts)
    }

    // === Assertions ===

    /// Asserts that `Warehouse` is empty
    public fun assert_is_empty<T: key + store>(warehouse: &Warehouse<T>) {
        assert!(is_empty(warehouse), ENOT_EMPTY);
    }

    // === Utils ===

    /// Outputs modulo of a random `u256` number and a bound
    ///
    /// Due to `random >> bound` we `select` does not exhibit significant
    /// modulo bias.
    fun select(bound: u64, random: &vector<u8>): u64 {
        let random = pseudorandom::u256_from_bytes(random);
        let mod  = random % (bound as u256);
        (mod as u64)
    }
}<|MERGE_RESOLUTION|>--- conflicted
+++ resolved
@@ -83,11 +83,7 @@
 
     /// Creates a `Warehouse` and transfers to transaction sender
     public entry fun init_warehouse<T: key + store>(ctx: &mut TxContext) {
-<<<<<<< HEAD
-        transfer::transfer(new<T>(ctx), tx_context::sender(ctx));
-=======
         transfer::public_transfer(new<T>(ctx), tx_context::sender(ctx));
->>>>>>> beb7545e
     }
 
     /// Deposits NFT to `Warehouse`
