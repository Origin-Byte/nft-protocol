--- conflicted
+++ resolved
@@ -11,13 +11,10 @@
 //! Each sale segment can have a whitelisting process, each with their own
 //! whitelist tokens.
 module nft_protocol::fixed_price {
-<<<<<<< HEAD
     // TODO: Consider if we want to be able to delete the launchpad object
     // TODO: Remove code duplication between `buy_nft_certificate` and
     // `buy_whitelisted_nft_certificate`
-=======
     use sui::balance;
->>>>>>> ed96f9ee
     use sui::coin::{Self, Coin};
     use sui::transfer::{Self};
     use sui::object::{Self, ID, UID};
@@ -118,7 +115,7 @@
     ) {
         slot::assert_market_is_whitelisted(slot, market_id);
         slot::assert_whitelist_certificate_market(market_id, &whitelist_token);
-        
+
         slot::burn_whitelist_certificate(whitelist_token);
 
         buy_nft_certificate_(
