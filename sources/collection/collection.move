//! Module of a generic `Collection` type.
//! 
//! It acts as a generic interface for NFT Collections and it allows for
//! the creation of arbitrary domain specific implementations.
//! 
//! NFT Collections can be of `Limited` or `Unlimited` supply `Cap`. The
//! Collection `Cap` is an object that determines what the constrains are in
//! relation to minting an NFT `Data` object associated to the Collection.
//! 
//! TODO: Consider adding a function `destroy_uncapped`?
//! TODO: Consider adding a struct object Collection Proof
//! TODO: Verify creator in function to add creator, and function to post verify
<<<<<<< HEAD
=======
//! TODO: Consider making `C` a unique type instead of generic
>>>>>>> b45c091a
module nft_protocol::collection {
    use std::vector;
    use std::string::{Self, String};
    use std::option::{Option};

    use sui::event;
    use sui::object::{Self, UID, ID};
    use sui::tx_context::{TxContext};

    use nft_protocol::tags::{Self, Tags};
    use nft_protocol::supply::{Self, Supply};
    use nft_protocol::cap::{Self, Limited, Unlimited};

    /// An NFT `Collection` object with a generic `M`etadata and `C`ap.
    /// NFT Collections can be instantiated with a `Cap` of type `Limited` or
    /// `Unlimited`. An `Unlimited` collection not only does not have a supply
    /// limit but also does not keep track of the amount of NFT `Data` objects
    /// in existance at any given time.
    /// 
    /// The `Metadata` is a type exported by an upstream contract which is 
    /// used to store additional information about the NFT.
<<<<<<< HEAD
    struct Collection<phantom T, M: store, C: store> has key, store {
=======
    struct Collection<M: store, C: store> has key, store {
>>>>>>> b45c091a
        id: UID,
        name: String,
        description: String,
        // TODO: Should symbol be limited to x number of chars?
        symbol: String,
        /// Address that receives the mint price in Sui
        receiver: address,
        /// Nft Collection Tags is an enumeration of tags, represented
        /// as strings. An NFT Tag is a string that categorises the domain 
        /// in which the NFT operates (i.e. Art, Profile Picture, Gaming, etc.)
        /// This allows wallets and marketplaces to organise NFTs by its
        /// domain specificity.
        tags: Tags,
        /// Determines if the collection and its associated NFTs are 
        /// mutable. Once turned `false` it cannot be reversed. Collection
        /// owners however will still be able to push and pop tags to the
        /// `tags` field.
        is_mutable: bool,
        /// Field determining the amount of royaly fees in basis points, 
        /// charged in market transactions.
<<<<<<< HEAD
=======
        /// TODO: It is likely that this field will change as we design 
        /// the royalty enforcement standard
>>>>>>> b45c091a
        royalty_fee_bps: u64,
        creators: vector<Creator>,
        /// NFT Collections can be instantiated with a `Cap` of type `Limited`
        ///  or `Unlimited`. An `Unlimited` collection not only does not have 
        /// a supply limit but also does not keep track of the amount of 
        /// NFT `Data` objects in existance at any given time.
        /// TODO: Consider renaiming this field
        /// TODO: Consider making this a separate object
        cap: C,
        /// The `Metadata` is a type exported by an upstream contract which is 
        /// used to store additional information about the NFT.
        metadata: M,
    }

    /// Creator struct which holds the addresses of the creators of the NFT
    /// Collection, as well their share of the royalties collected.
    struct Creator has store, copy, drop {
        creator_address: address,
        /// The creator needs to sign a transaction in order to be verified.
        /// Otherwise anyone could just spoof the creator's identity
        verified: bool,
        share_of_royalty: u8,
    }

    struct InitCollection has drop {
        name: String,
        description: String,
        symbol: String,
        receiver: address,
        tags: vector<String>,
        is_mutable: bool, 
        royalty_fee_bps: u64,
    }

    struct MintEvent has copy, drop {
        collection_id: ID,
    }

    struct BurnEvent has copy, drop {
        collection_id: ID,
    }

    /// Initialises a Capped `Collection` object and returns it. A Capped
    /// Collection is one which has a `Limited` object as its `Cap`.
    /// `Limited` Collections have a fixed supply that can not be changed once
    /// the `Cap` object is set to frozen. In this function call the `Limited`
    /// object is not yet set to frozen, in order to give creators the ability
    /// to ammend it prior to the primary sale taking place.
    /// 
    /// Despite its name, `Limited` supplies can still have no maximum supply
    /// constraint, if the field `supply.cap` is set to `option::none`. This
    /// allows us to have a Collection that has no supply contraints whilst 
    /// still being able to track how many NFT `Data` objects are currently
    /// in existance. We can achieve this by setting the parameter
    /// `max_supply` to `option::none`.
<<<<<<< HEAD
    public fun mint_capped<T, M: store>(
=======
    public fun mint_capped<M: store>(
>>>>>>> b45c091a
        args: InitCollection,
        max_supply: Option<u64>,
        metadata: M,
        ctx: &mut TxContext,
<<<<<<< HEAD
    ): Collection<T, M, Limited> {
=======
    ): Collection<M, Limited> {
>>>>>>> b45c091a
        let id = object::new(ctx);

        event::emit(
            MintEvent {
                collection_id: object::uid_to_inner(&id),
            }
        );

        Collection {
            id,
            name: args.name,
            description: args.description,
            symbol: args.symbol,
            receiver: args.receiver,
            tags: tags::from_vec_string(&mut args.tags),
            is_mutable: args.is_mutable,
            royalty_fee_bps: args.royalty_fee_bps,
            creators: vector::empty(),
            cap: cap::create_limited(max_supply, false),
            metadata: metadata,
        }
    }

    /// Initialises a Uncapped `Collection` object and returns it. An Uncapped
    /// Collection is one which has a `Unlimited` object as its `Cap`.
    /// `Unlimited` Collections do not have any supply contracints.
    ///
    /// Unlimited collections do not have a counter which incrementes when an
    /// NFT `Data` object is minted, and thus they do not store the current
    /// supply information. This means that the minting of NFT `Data` objects
    /// can be done in parallel without mutating the `Collection` object.
<<<<<<< HEAD
    public fun mint_uncapped<T, M: store>(
        args: InitCollection,
        metadata: M,
        ctx: &mut TxContext,
    ): Collection<T, M, Unlimited> {
=======
    public fun mint_uncapped<M: store>(
        args: InitCollection,
        metadata: M,
        ctx: &mut TxContext,
    ): Collection<M, Unlimited> {
>>>>>>> b45c091a
        let id = object::new(ctx);

        event::emit(
            MintEvent {
                collection_id: object::uid_to_inner(&id),
            }
        );

        Collection {
            id,
            name: args.name,
            description: args.description,
            symbol: args.symbol,
            receiver: args.receiver,
            tags: tags::from_vec_string(&mut args.tags),
            is_mutable: args.is_mutable,
            royalty_fee_bps: args.royalty_fee_bps,
            creators: vector::empty(),
            cap: cap::create_unlimited(),
            metadata: metadata,
        }
    }

    /// Burn a `Capped` Collection object and return the Metadata object
<<<<<<< HEAD
    public fun burn_capped<T, M: store>(
        collection: Collection<T, M, Limited>,
=======
    public fun burn_capped<M: store>(
        collection: Collection<M, Limited>,
>>>>>>> b45c091a
    ): M {
        assert!(supply::current(
            cap::supply(&collection.cap)
        ) == 0, 0);

        event::emit(
            BurnEvent {
                collection_id: id(&collection),
            }
        );

        let Collection {
            id,
            name: _,
            description: _,
            symbol: _,
            receiver: _,
            tags: _,
            is_mutable: _,
            royalty_fee_bps: _,
            creators: _,
            cap,
            metadata,
        } = collection;

        cap::destroy_capped(cap);

        object::delete(id);

        metadata
    }

    /// Make Collections immutable
    /// WARNING: this is irreversible, use with care
<<<<<<< HEAD
    public fun freeze_collection<T, M: store, C: store>(
        collection: &mut Collection<T, M, C>,
=======
    public fun freeze_collection<M: store, C: store>(
        collection: &mut Collection<M, C>,
>>>>>>> b45c091a
    ) {
        // Only modify if collection is mutable
        assert!(collection.is_mutable == true, 0);

        collection.is_mutable = false;
    }

    public fun init_args(
        name: String,
        description: String,
        symbol: String,
        receiver: address,
        tags: vector<String>,
        is_mutable: bool,
        royalty_fee_bps: u64,
    ): InitCollection {
        InitCollection {
            name,
            description,
            symbol,
            receiver,
            tags,
            is_mutable,
            royalty_fee_bps,
        }
    }

    // === Modifier Entry Functions ===

    /// Modify the Collections's `name`
<<<<<<< HEAD
    public entry fun rename<T, M: store, C: store>(
        collection: &mut Collection<T, M, C>,
=======
    public entry fun rename<M: store, C: store>(
        collection: &mut Collection<M, C>,
>>>>>>> b45c091a
        name: vector<u8>,
    ) {
        // Only modify if collection is mutable
        assert!(collection.is_mutable == true, 0);

        collection.name = string::utf8(name);
    }

    /// Modify the Collections's `description`
<<<<<<< HEAD
    public entry fun change_description<T, M: store, C: store>(
        collection: &mut Collection<T, M, C>,
=======
    public entry fun change_description<M: store, C: store>(
        collection: &mut Collection<M, C>,
>>>>>>> b45c091a
        description: vector<u8>,
    ) {
        // Only modify if collection is mutable
        assert!(collection.is_mutable == true, 0);

        collection.description = string::utf8(description);
    }

    /// Modify the Collections's `symbol`
<<<<<<< HEAD
    public entry fun change_symbol<T, M: store, C: store>(
        collection: &mut Collection<T, M, C>,
=======
    public entry fun change_symbol<M: store, C: store>(
        collection: &mut Collection<M, C>,
>>>>>>> b45c091a
        symbol: vector<u8>,
    ) {
        // Only modify if collection is mutable
        assert!(collection.is_mutable == true, 0);

        collection.symbol = string::utf8(symbol);
    }

    /// Modify the Collections's `receiver`
<<<<<<< HEAD
    public entry fun change_receiver<T, M: store, C: store>(
        collection: &mut Collection<T, M, C>,
=======
    public entry fun change_receiver<M: store, C: store>(
        collection: &mut Collection<M, C>,
>>>>>>> b45c091a
        receiver: address,
    ) {
        // Only modify if collection is mutable
        assert!(collection.is_mutable == true, 0);

        collection.receiver = receiver;
    }

    /// Add a tag to the Collections's `tags`
    /// Contrary to other fields, tags can be always added by
    /// the collection owner, even if the collection is marked
    /// as immutable.
<<<<<<< HEAD
    public entry fun push_tag<T, M: store, C: store>(
        collection: &mut Collection<T, M, C>,
=======
    public entry fun push_tag<M: store, C: store>(
        collection: &mut Collection<M, C>,
>>>>>>> b45c091a
        tag: vector<u8>,
    ) {
        tags::push_tag(
            &mut collection.tags,
            string::utf8(tag),
        );
    }

    /// Removes a tag to the Collections's `tags`
    /// Contrary to other fields, tags can be always removed by
    /// the collection owner, even if the collection is marked
    /// as immutable.
<<<<<<< HEAD
    public entry fun pop_tag<T, M: store, C: store>(
        collection: &mut Collection<T, M, C>,
=======
    public entry fun pop_tag<M: store, C: store>(
        collection: &mut Collection<M, C>,
>>>>>>> b45c091a
        tag_index: u64,
    ) {
        tags::pop_tag(
            &mut collection.tags,
            tag_index,
        );
    }

    /// Change field `royalty_fee_bps` in `Collection`
<<<<<<< HEAD
    public entry fun change_royalty<T, M: store, C: store>(
        collection: &mut Collection<T, M, C>,
=======
    public entry fun change_royalty<M: store, C: store>(
        collection: &mut Collection<M, C>,
>>>>>>> b45c091a
        royalty_fee_bps: u64,
    ) {
        collection.royalty_fee_bps = royalty_fee_bps;
    }

    /// Add a `Creator` to `Collection`
<<<<<<< HEAD
    public entry fun add_creator<T, M: store, C: store>(
        collection: &mut Collection<T, M, C>,
=======
    public entry fun add_creator<M: store, C: store>(
        collection: &mut Collection<M, C>,
>>>>>>> b45c091a
        creator_address: address,
        share_of_royalty: u8,
    ) {
        // Only modify if collection is mutable
        assert!(collection.is_mutable == true, 0);

        // TODO: Need to make sure sum of all Creator's `share_of_royalty` is
        // not above 100%
        let creator = Creator {
            creator_address: creator_address,
            verified: true,
            share_of_royalty: share_of_royalty,
        };

        if (
            !contains_address(&collection.creators, creator_address)
        ) {
            vector::push_back(&mut collection.creators, creator);
        }
    }

    /// Remove a `Creator` from `Collection`
<<<<<<< HEAD
    public entry fun remove_creator<T, M: store, C: store>(
        collection: &mut Collection<T, M, C>,
=======
    public entry fun remove_creator<M: store, C: store>(
        collection: &mut Collection<M, C>,
>>>>>>> b45c091a
        creator_address: address,
    ) {
        // Only modify if collection is mutable
        assert!(collection.is_mutable == true, 0);

        if (!vector::is_empty(&collection.creators)) {
            remove_address(
                &mut collection.creators,
                creator_address,
            )
        }
    }

    /// `Limited` collections can have a cap on the maximum supply, however 
    /// the supply cap can also be `option::none()`. This function call
    /// adds a value to the supply cap.
<<<<<<< HEAD
    public entry fun cap_supply<T, M: store>(
        collection: &mut Collection<T, M, Limited>,
=======
    public entry fun cap_supply<M: store>(
        collection: &mut Collection<M, Limited>,
>>>>>>> b45c091a
        value: u64
    ) {
        // Only modify if collection is mutable
        assert!(collection.is_mutable == true, 0);

        supply::cap_supply(
            cap::supply_mut(&mut collection.cap),
            value
        )
    }

    /// Increases the `supply.cap` by the `value` amount for 
    /// `Limited` collections. Invokes `supply::increase_cap()`
<<<<<<< HEAD
    public entry fun increase_supply_cap<T, M: store>(
        collection: &mut Collection<T, M, Limited>,
=======
    public entry fun increase_supply_cap<M: store>(
        collection: &mut Collection<M, Limited>,
>>>>>>> b45c091a
        value: u64
    ) {
        // Only modify if collection is mutable
        assert!(collection.is_mutable == true, 0);

        supply::increase_cap(
            cap::supply_mut(&mut collection.cap),
            value
        )
    }

    /// Decreases the `supply.cap` by the `value` amount for 
    /// `Limited` collections. This function call fails if one attempts
    /// to decrease the supply cap to a value below the current supply.
    /// Invokes `supply::decrease_cap()`
<<<<<<< HEAD
    public entry fun decrease_supply_cap<T, M: store>(
        collection: &mut Collection<T, M, Limited>,
=======
    public entry fun decrease_supply_cap<M: store>(
        collection: &mut Collection<M, Limited>,
>>>>>>> b45c091a
        value: u64
    ) {
        supply::decrease_cap(
            cap::supply_mut(&mut collection.cap),
            value
        )
    }

    // === Supply Functions ===

    /// Increase `supply.current` for `Limited`
<<<<<<< HEAD
    public fun increase_supply<T, M: store>(
        collection: &mut Collection<T, M, Limited>,
=======
    public fun increase_supply<M: store>(
        collection: &mut Collection<M, Limited>,
>>>>>>> b45c091a
        value: u64
    ) {
        // Only modify if collection is mutable
        assert!(collection.is_mutable == true, 0);

        supply::increase_supply(
            cap::supply_mut(&mut collection.cap),
            value
        )
    }

<<<<<<< HEAD
    public fun decrease_supply<T, M: store>(
        collection: &mut Collection<T, M, Limited>,
=======
    public fun decrease_supply<M: store>(
        collection: &mut Collection<M, Limited>,
>>>>>>> b45c091a
        value: u64
    ) {
        supply::decrease_supply(
            cap::supply_mut(&mut collection.cap),
            value
        )
    }

<<<<<<< HEAD
    public fun supply<T, M: store>(collection: &Collection<T, M, Limited>): &Supply {
        cap::supply(&collection.cap)
    }

    public fun supply_cap<T, M: store>(collection: &Collection<T, M, Limited>): Option<u64> {
=======
    public fun supply<M: store>(collection: &Collection<M, Limited>): &Supply {
        cap::supply(&collection.cap)
    }

    public fun supply_cap<M: store>(collection: &Collection<M, Limited>): Option<u64> {
>>>>>>> b45c091a
        supply::cap(
            cap::supply(&collection.cap)
        )
    }

<<<<<<< HEAD
    public fun current_supply<T, M: store>(collection: &Collection<T, M, Limited>): u64 {
=======
    public fun current_supply<M: store>(collection: &Collection<M, Limited>): u64 {
>>>>>>> b45c091a
        supply::current(
            cap::supply(&collection.cap)
        )
    }

    // === Getter Functions ===

    /// Get the Collections's `id`
<<<<<<< HEAD
    public fun id<T, M: store, C: store>(
        collection: &Collection<T, M, C>,
=======
    public fun id<M: store, C: store>(
        collection: &Collection<M, C>
>>>>>>> b45c091a
    ): ID {
        object::uid_to_inner(&collection.id)
    }

    /// Get the Collections's `id` as reference
<<<<<<< HEAD
    public fun id_ref<T, M: store, C: store>(
        collection: &Collection<T, M, C>,
=======
    public fun id_ref<M: store, C: store>(
        collection: &Collection<M, C>
>>>>>>> b45c091a
    ): &ID {
        object::uid_as_inner(&collection.id)
    }

    /// Get the Collections's `name`
<<<<<<< HEAD
    public fun name<T, M: store, C: store>(
        collection: &Collection<T, M, C>,
=======
    public fun name<M: store, C: store>(
        collection: &Collection<M, C>
>>>>>>> b45c091a
    ): &String {
        &collection.name
    }

    /// Get the Collections's `description`
<<<<<<< HEAD
    public fun description<T, M: store, C: store>(
        collection: &Collection<T, M, C>,
=======
    public fun description<M: store, C: store>(
        collection: &Collection<M, C>
>>>>>>> b45c091a
    ): &String {
        &collection.description
    }

    /// Get the Collections's `symbol`
<<<<<<< HEAD
    public fun symbol<T, M: store, C: store>(
        collection: &Collection<T, M, C>,
=======
    public fun symbol<M: store, C: store>(
        collection: &Collection<M, C>
>>>>>>> b45c091a
    ): &String {
        &collection.symbol
    }

    /// Get the Collections's `receiver`
<<<<<<< HEAD
    public fun receiver<T, M: store, C: store>(
        collection: &Collection<T, M, C>,
=======
    public fun receiver<M: store, C: store>(
        collection: &Collection<M, C>
>>>>>>> b45c091a
    ): address {
        collection.receiver
    }

    /// Get the Collections's `tags`
<<<<<<< HEAD
    public fun tags<T, M: store, C: store>(
        collection: &Collection<T, M, C>,
=======
    public fun tags<M: store, C: store>(
        collection: &Collection<M, C>,
>>>>>>> b45c091a
    ): Tags {
        collection.tags
    }

    /// Get the Collection's `is_mutable`
<<<<<<< HEAD
    public fun is_mutable<T, M: store, C: store>(
        collection: &Collection<T, M, C>,
=======
    public fun is_mutable<M: store, C: store>(
        collection: &Collection<M, C>,
>>>>>>> b45c091a
    ): bool {
        collection.is_mutable
    }

    /// Get the Collection's `royalty_fee_bps`
<<<<<<< HEAD
    public fun royalty<T, M: store, C: store>(
        collection: &Collection<T, M, C>,
=======
    public fun royalty<M: store, C: store>(
        collection: &Collection<M, C>,
>>>>>>> b45c091a
    ): u64 {
        collection.royalty_fee_bps
    }

    /// Get the Collection's `creators`
<<<<<<< HEAD
    public fun creators<T, M: store, C: store>(
        collection: &Collection<T, M, C>,
=======
    public fun creators<M: store, C: store>(
        collection: &Collection<M, C>,
>>>>>>> b45c091a
    ): vector<Creator> {
        collection.creators
    }

    /// Get an immutable reference to Collections's `cap`
<<<<<<< HEAD
    public fun cap<T, M: store, C: store>(
        collection: &Collection<T, M, C>,
=======
    public fun cap<M: store, C: store>(
        collection: &Collection<M, C>,
>>>>>>> b45c091a
    ): &C {
        &collection.cap
    }

    /// Get a mutable reference to Collections's `cap`
<<<<<<< HEAD
    public fun cap_mut<T, M: store, C: store>(
        collection: &mut Collection<T, M, C>,
=======
    public fun cap_mut<M: store, C: store>(
        collection: &mut Collection<M, C>,
>>>>>>> b45c091a
    ): &mut C {
        // Only modify if collection is mutable
        assert!(collection.is_mutable == true, 0);

        &mut collection.cap
    }

    /// Get an immutable reference to Collections's `Metadata`
<<<<<<< HEAD
    public fun metadata<T, M: store, C: store>(
        collection: &Collection<T, M, C>,
=======
    public fun metadata<M: store, C: store>(
        collection: &Collection<M, C>,
>>>>>>> b45c091a
    ): &M {
        &collection.metadata
    }

    /// Get a mutable reference to Collections's `metadata`
<<<<<<< HEAD
    public fun metadata_mut<T, M: store, C: store>(
        collection: &mut Collection<T, M, C>,
=======
    public fun metadata_mut<M: store, C: store>(
        collection: &mut Collection<M, C>,
>>>>>>> b45c091a
    ): &mut M {
        // Only return mutable reference if collection is mutable
        assert!(collection.is_mutable == true, 0);

        &mut collection.metadata
    }

    // === Private Functions ===

    fun contains_address(
        v: &vector<Creator>, c_address: address
    ): bool {
        let i = 0;
        let len = vector::length(v);
        while (i < len) {
            let creator = vector::borrow(v, i);
            if (creator.creator_address == c_address) return true;
            i = i +1;
        };
        false
    }

    fun remove_address(
        v: &mut vector<Creator>, c_address: address
    ) {
        let i = 0;
        let len = vector::length(v);
        while (i < len) {
            let creator = vector::borrow(v, i);

            if (creator.creator_address == c_address) {
                vector::remove(v, i);
            }
        }
    }
}<|MERGE_RESOLUTION|>--- conflicted
+++ resolved
@@ -10,10 +10,7 @@
 //! TODO: Consider adding a function `destroy_uncapped`?
 //! TODO: Consider adding a struct object Collection Proof
 //! TODO: Verify creator in function to add creator, and function to post verify
-<<<<<<< HEAD
-=======
 //! TODO: Consider making `C` a unique type instead of generic
->>>>>>> b45c091a
 module nft_protocol::collection {
     use std::vector;
     use std::string::{Self, String};
@@ -35,11 +32,7 @@
     /// 
     /// The `Metadata` is a type exported by an upstream contract which is 
     /// used to store additional information about the NFT.
-<<<<<<< HEAD
     struct Collection<phantom T, M: store, C: store> has key, store {
-=======
-    struct Collection<M: store, C: store> has key, store {
->>>>>>> b45c091a
         id: UID,
         name: String,
         description: String,
@@ -60,11 +53,8 @@
         is_mutable: bool,
         /// Field determining the amount of royaly fees in basis points, 
         /// charged in market transactions.
-<<<<<<< HEAD
-=======
         /// TODO: It is likely that this field will change as we design 
         /// the royalty enforcement standard
->>>>>>> b45c091a
         royalty_fee_bps: u64,
         creators: vector<Creator>,
         /// NFT Collections can be instantiated with a `Cap` of type `Limited`
@@ -120,20 +110,12 @@
     /// still being able to track how many NFT `Data` objects are currently
     /// in existance. We can achieve this by setting the parameter
     /// `max_supply` to `option::none`.
-<<<<<<< HEAD
     public fun mint_capped<T, M: store>(
-=======
-    public fun mint_capped<M: store>(
->>>>>>> b45c091a
         args: InitCollection,
         max_supply: Option<u64>,
         metadata: M,
         ctx: &mut TxContext,
-<<<<<<< HEAD
     ): Collection<T, M, Limited> {
-=======
-    ): Collection<M, Limited> {
->>>>>>> b45c091a
         let id = object::new(ctx);
 
         event::emit(
@@ -165,19 +147,11 @@
     /// NFT `Data` object is minted, and thus they do not store the current
     /// supply information. This means that the minting of NFT `Data` objects
     /// can be done in parallel without mutating the `Collection` object.
-<<<<<<< HEAD
     public fun mint_uncapped<T, M: store>(
         args: InitCollection,
         metadata: M,
         ctx: &mut TxContext,
     ): Collection<T, M, Unlimited> {
-=======
-    public fun mint_uncapped<M: store>(
-        args: InitCollection,
-        metadata: M,
-        ctx: &mut TxContext,
-    ): Collection<M, Unlimited> {
->>>>>>> b45c091a
         let id = object::new(ctx);
 
         event::emit(
@@ -202,13 +176,8 @@
     }
 
     /// Burn a `Capped` Collection object and return the Metadata object
-<<<<<<< HEAD
     public fun burn_capped<T, M: store>(
         collection: Collection<T, M, Limited>,
-=======
-    public fun burn_capped<M: store>(
-        collection: Collection<M, Limited>,
->>>>>>> b45c091a
     ): M {
         assert!(supply::current(
             cap::supply(&collection.cap)
@@ -243,13 +212,8 @@
 
     /// Make Collections immutable
     /// WARNING: this is irreversible, use with care
-<<<<<<< HEAD
     public fun freeze_collection<T, M: store, C: store>(
         collection: &mut Collection<T, M, C>,
-=======
-    public fun freeze_collection<M: store, C: store>(
-        collection: &mut Collection<M, C>,
->>>>>>> b45c091a
     ) {
         // Only modify if collection is mutable
         assert!(collection.is_mutable == true, 0);
@@ -280,13 +244,8 @@
     // === Modifier Entry Functions ===
 
     /// Modify the Collections's `name`
-<<<<<<< HEAD
     public entry fun rename<T, M: store, C: store>(
         collection: &mut Collection<T, M, C>,
-=======
-    public entry fun rename<M: store, C: store>(
-        collection: &mut Collection<M, C>,
->>>>>>> b45c091a
         name: vector<u8>,
     ) {
         // Only modify if collection is mutable
@@ -296,13 +255,8 @@
     }
 
     /// Modify the Collections's `description`
-<<<<<<< HEAD
     public entry fun change_description<T, M: store, C: store>(
         collection: &mut Collection<T, M, C>,
-=======
-    public entry fun change_description<M: store, C: store>(
-        collection: &mut Collection<M, C>,
->>>>>>> b45c091a
         description: vector<u8>,
     ) {
         // Only modify if collection is mutable
@@ -312,13 +266,8 @@
     }
 
     /// Modify the Collections's `symbol`
-<<<<<<< HEAD
     public entry fun change_symbol<T, M: store, C: store>(
         collection: &mut Collection<T, M, C>,
-=======
-    public entry fun change_symbol<M: store, C: store>(
-        collection: &mut Collection<M, C>,
->>>>>>> b45c091a
         symbol: vector<u8>,
     ) {
         // Only modify if collection is mutable
@@ -328,13 +277,8 @@
     }
 
     /// Modify the Collections's `receiver`
-<<<<<<< HEAD
     public entry fun change_receiver<T, M: store, C: store>(
         collection: &mut Collection<T, M, C>,
-=======
-    public entry fun change_receiver<M: store, C: store>(
-        collection: &mut Collection<M, C>,
->>>>>>> b45c091a
         receiver: address,
     ) {
         // Only modify if collection is mutable
@@ -347,13 +291,8 @@
     /// Contrary to other fields, tags can be always added by
     /// the collection owner, even if the collection is marked
     /// as immutable.
-<<<<<<< HEAD
     public entry fun push_tag<T, M: store, C: store>(
         collection: &mut Collection<T, M, C>,
-=======
-    public entry fun push_tag<M: store, C: store>(
-        collection: &mut Collection<M, C>,
->>>>>>> b45c091a
         tag: vector<u8>,
     ) {
         tags::push_tag(
@@ -366,13 +305,8 @@
     /// Contrary to other fields, tags can be always removed by
     /// the collection owner, even if the collection is marked
     /// as immutable.
-<<<<<<< HEAD
     public entry fun pop_tag<T, M: store, C: store>(
         collection: &mut Collection<T, M, C>,
-=======
-    public entry fun pop_tag<M: store, C: store>(
-        collection: &mut Collection<M, C>,
->>>>>>> b45c091a
         tag_index: u64,
     ) {
         tags::pop_tag(
@@ -382,26 +316,16 @@
     }
 
     /// Change field `royalty_fee_bps` in `Collection`
-<<<<<<< HEAD
     public entry fun change_royalty<T, M: store, C: store>(
         collection: &mut Collection<T, M, C>,
-=======
-    public entry fun change_royalty<M: store, C: store>(
-        collection: &mut Collection<M, C>,
->>>>>>> b45c091a
         royalty_fee_bps: u64,
     ) {
         collection.royalty_fee_bps = royalty_fee_bps;
     }
 
     /// Add a `Creator` to `Collection`
-<<<<<<< HEAD
     public entry fun add_creator<T, M: store, C: store>(
         collection: &mut Collection<T, M, C>,
-=======
-    public entry fun add_creator<M: store, C: store>(
-        collection: &mut Collection<M, C>,
->>>>>>> b45c091a
         creator_address: address,
         share_of_royalty: u8,
     ) {
@@ -424,13 +348,8 @@
     }
 
     /// Remove a `Creator` from `Collection`
-<<<<<<< HEAD
     public entry fun remove_creator<T, M: store, C: store>(
         collection: &mut Collection<T, M, C>,
-=======
-    public entry fun remove_creator<M: store, C: store>(
-        collection: &mut Collection<M, C>,
->>>>>>> b45c091a
         creator_address: address,
     ) {
         // Only modify if collection is mutable
@@ -447,13 +366,8 @@
     /// `Limited` collections can have a cap on the maximum supply, however 
     /// the supply cap can also be `option::none()`. This function call
     /// adds a value to the supply cap.
-<<<<<<< HEAD
     public entry fun cap_supply<T, M: store>(
         collection: &mut Collection<T, M, Limited>,
-=======
-    public entry fun cap_supply<M: store>(
-        collection: &mut Collection<M, Limited>,
->>>>>>> b45c091a
         value: u64
     ) {
         // Only modify if collection is mutable
@@ -467,13 +381,8 @@
 
     /// Increases the `supply.cap` by the `value` amount for 
     /// `Limited` collections. Invokes `supply::increase_cap()`
-<<<<<<< HEAD
     public entry fun increase_supply_cap<T, M: store>(
         collection: &mut Collection<T, M, Limited>,
-=======
-    public entry fun increase_supply_cap<M: store>(
-        collection: &mut Collection<M, Limited>,
->>>>>>> b45c091a
         value: u64
     ) {
         // Only modify if collection is mutable
@@ -489,13 +398,8 @@
     /// `Limited` collections. This function call fails if one attempts
     /// to decrease the supply cap to a value below the current supply.
     /// Invokes `supply::decrease_cap()`
-<<<<<<< HEAD
     public entry fun decrease_supply_cap<T, M: store>(
         collection: &mut Collection<T, M, Limited>,
-=======
-    public entry fun decrease_supply_cap<M: store>(
-        collection: &mut Collection<M, Limited>,
->>>>>>> b45c091a
         value: u64
     ) {
         supply::decrease_cap(
@@ -507,13 +411,8 @@
     // === Supply Functions ===
 
     /// Increase `supply.current` for `Limited`
-<<<<<<< HEAD
     public fun increase_supply<T, M: store>(
         collection: &mut Collection<T, M, Limited>,
-=======
-    public fun increase_supply<M: store>(
-        collection: &mut Collection<M, Limited>,
->>>>>>> b45c091a
         value: u64
     ) {
         // Only modify if collection is mutable
@@ -525,13 +424,8 @@
         )
     }
 
-<<<<<<< HEAD
     public fun decrease_supply<T, M: store>(
         collection: &mut Collection<T, M, Limited>,
-=======
-    public fun decrease_supply<M: store>(
-        collection: &mut Collection<M, Limited>,
->>>>>>> b45c091a
         value: u64
     ) {
         supply::decrease_supply(
@@ -540,29 +434,17 @@
         )
     }
 
-<<<<<<< HEAD
     public fun supply<T, M: store>(collection: &Collection<T, M, Limited>): &Supply {
         cap::supply(&collection.cap)
     }
 
     public fun supply_cap<T, M: store>(collection: &Collection<T, M, Limited>): Option<u64> {
-=======
-    public fun supply<M: store>(collection: &Collection<M, Limited>): &Supply {
-        cap::supply(&collection.cap)
-    }
-
-    public fun supply_cap<M: store>(collection: &Collection<M, Limited>): Option<u64> {
->>>>>>> b45c091a
         supply::cap(
             cap::supply(&collection.cap)
         )
     }
 
-<<<<<<< HEAD
     public fun current_supply<T, M: store>(collection: &Collection<T, M, Limited>): u64 {
-=======
-    public fun current_supply<M: store>(collection: &Collection<M, Limited>): u64 {
->>>>>>> b45c091a
         supply::current(
             cap::supply(&collection.cap)
         )
@@ -571,145 +453,85 @@
     // === Getter Functions ===
 
     /// Get the Collections's `id`
-<<<<<<< HEAD
     public fun id<T, M: store, C: store>(
         collection: &Collection<T, M, C>,
-=======
-    public fun id<M: store, C: store>(
-        collection: &Collection<M, C>
->>>>>>> b45c091a
     ): ID {
         object::uid_to_inner(&collection.id)
     }
 
     /// Get the Collections's `id` as reference
-<<<<<<< HEAD
     public fun id_ref<T, M: store, C: store>(
         collection: &Collection<T, M, C>,
-=======
-    public fun id_ref<M: store, C: store>(
-        collection: &Collection<M, C>
->>>>>>> b45c091a
     ): &ID {
         object::uid_as_inner(&collection.id)
     }
 
     /// Get the Collections's `name`
-<<<<<<< HEAD
     public fun name<T, M: store, C: store>(
         collection: &Collection<T, M, C>,
-=======
-    public fun name<M: store, C: store>(
-        collection: &Collection<M, C>
->>>>>>> b45c091a
     ): &String {
         &collection.name
     }
 
     /// Get the Collections's `description`
-<<<<<<< HEAD
     public fun description<T, M: store, C: store>(
         collection: &Collection<T, M, C>,
-=======
-    public fun description<M: store, C: store>(
-        collection: &Collection<M, C>
->>>>>>> b45c091a
     ): &String {
         &collection.description
     }
 
     /// Get the Collections's `symbol`
-<<<<<<< HEAD
     public fun symbol<T, M: store, C: store>(
         collection: &Collection<T, M, C>,
-=======
-    public fun symbol<M: store, C: store>(
-        collection: &Collection<M, C>
->>>>>>> b45c091a
     ): &String {
         &collection.symbol
     }
 
     /// Get the Collections's `receiver`
-<<<<<<< HEAD
     public fun receiver<T, M: store, C: store>(
         collection: &Collection<T, M, C>,
-=======
-    public fun receiver<M: store, C: store>(
-        collection: &Collection<M, C>
->>>>>>> b45c091a
     ): address {
         collection.receiver
     }
 
     /// Get the Collections's `tags`
-<<<<<<< HEAD
     public fun tags<T, M: store, C: store>(
         collection: &Collection<T, M, C>,
-=======
-    public fun tags<M: store, C: store>(
-        collection: &Collection<M, C>,
->>>>>>> b45c091a
     ): Tags {
         collection.tags
     }
 
     /// Get the Collection's `is_mutable`
-<<<<<<< HEAD
     public fun is_mutable<T, M: store, C: store>(
         collection: &Collection<T, M, C>,
-=======
-    public fun is_mutable<M: store, C: store>(
-        collection: &Collection<M, C>,
->>>>>>> b45c091a
     ): bool {
         collection.is_mutable
     }
 
     /// Get the Collection's `royalty_fee_bps`
-<<<<<<< HEAD
     public fun royalty<T, M: store, C: store>(
         collection: &Collection<T, M, C>,
-=======
-    public fun royalty<M: store, C: store>(
-        collection: &Collection<M, C>,
->>>>>>> b45c091a
     ): u64 {
         collection.royalty_fee_bps
     }
 
     /// Get the Collection's `creators`
-<<<<<<< HEAD
     public fun creators<T, M: store, C: store>(
         collection: &Collection<T, M, C>,
-=======
-    public fun creators<M: store, C: store>(
-        collection: &Collection<M, C>,
->>>>>>> b45c091a
     ): vector<Creator> {
         collection.creators
     }
 
     /// Get an immutable reference to Collections's `cap`
-<<<<<<< HEAD
     public fun cap<T, M: store, C: store>(
         collection: &Collection<T, M, C>,
-=======
-    public fun cap<M: store, C: store>(
-        collection: &Collection<M, C>,
->>>>>>> b45c091a
     ): &C {
         &collection.cap
     }
 
     /// Get a mutable reference to Collections's `cap`
-<<<<<<< HEAD
     public fun cap_mut<T, M: store, C: store>(
         collection: &mut Collection<T, M, C>,
-=======
-    public fun cap_mut<M: store, C: store>(
-        collection: &mut Collection<M, C>,
->>>>>>> b45c091a
     ): &mut C {
         // Only modify if collection is mutable
         assert!(collection.is_mutable == true, 0);
@@ -718,25 +540,15 @@
     }
 
     /// Get an immutable reference to Collections's `Metadata`
-<<<<<<< HEAD
     public fun metadata<T, M: store, C: store>(
         collection: &Collection<T, M, C>,
-=======
-    public fun metadata<M: store, C: store>(
-        collection: &Collection<M, C>,
->>>>>>> b45c091a
     ): &M {
         &collection.metadata
     }
 
     /// Get a mutable reference to Collections's `metadata`
-<<<<<<< HEAD
     public fun metadata_mut<T, M: store, C: store>(
         collection: &mut Collection<T, M, C>,
-=======
-    public fun metadata_mut<M: store, C: store>(
-        collection: &mut Collection<M, C>,
->>>>>>> b45c091a
     ): &mut M {
         // Only return mutable reference if collection is mutable
         assert!(collection.is_mutable == true, 0);
