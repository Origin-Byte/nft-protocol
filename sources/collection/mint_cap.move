--- conflicted
+++ resolved
@@ -20,11 +20,7 @@
 
     use nft_protocol::collection::Collection;
     use nft_protocol::utils;
-<<<<<<< HEAD
-    use nft_protocol::utils_supply::{Self, Supply};
-=======
     use nft_protocol::supply::{Self, Supply};
->>>>>>> 1f3570a1
 
     /// `MintCap` is unregulated when expected regulated
     const EMINT_CAP_UNREGULATED: u64 = 1;
@@ -53,15 +49,9 @@
         supply: Option<Supply>,
     }
 
-<<<<<<< HEAD
-    public fun new<T, W: drop>(
-        witness: W,
-        collection: &Collection<T>,
-=======
     public fun new<W: drop, T: key>(
         _witness: W,
         collection: &Collection<W>,
->>>>>>> 1f3570a1
         supply: Option<u64>,
         ctx: &mut TxContext,
     ): MintCap<T> {
@@ -71,54 +61,32 @@
 
         if (option::is_some(&supply)) {
             new_regulated(
-                witness, collection, option::destroy_some(supply), ctx,
+                collection_id, option::destroy_some(supply), ctx,
             )
         } else {
-            new_unregulated(witness, collection, ctx)
+            new_unregulated(collection_id, ctx)
         }
     }
 
     /// Create a new `MintCap` with unregulated supply
-<<<<<<< HEAD
-    public fun new_unregulated<T, W: drop>(
-        _witness: W,
-        collection: &Collection<T>,
-=======
     fun new_unregulated<T>(
         collection_id: ID,
->>>>>>> 1f3570a1
-        ctx: &mut TxContext,
-    ): MintCap<T> {
-        utils::assert_same_module_as_witness<T, W>();
-        let collection_id = object::id(collection);
-
+        ctx: &mut TxContext,
+    ): MintCap<T> {
         MintCap { id: object::new(ctx), collection_id, supply: option::none() }
     }
 
     /// Create a new `MintCap` with regulated supply
-<<<<<<< HEAD
-    public fun new_regulated<T, W: drop>(
-        _witness: W,
-        collection: &Collection<T>,
-=======
     fun new_regulated<T>(
         collection_id: ID,
->>>>>>> 1f3570a1
         supply: u64,
         ctx: &mut TxContext,
     ): MintCap<T> {
-        utils::assert_same_module_as_witness<T, W>();
-        let collection_id = object::id(collection);
-
         MintCap {
             id: object::new(ctx),
             collection_id,
-<<<<<<< HEAD
-            supply: option::some(utils_supply::new(supply)),
-=======
             // The supply is always set to frozen for safety
             supply: option::some(supply::new(supply, true)),
->>>>>>> 1f3570a1
         }
     }
 
@@ -134,9 +102,6 @@
     /// Panics if supply is unregulated.
     public fun supply<T>(mint_cap: &MintCap<T>): u64 {
         assert_regulated(mint_cap);
-<<<<<<< HEAD
-        utils_supply::supply(option::borrow(&mint_cap.supply))
-=======
         supply::get_current(option::borrow(&mint_cap.supply))
     }
 
@@ -152,7 +117,6 @@
 
     public fun has_supply<T>(mint_cap: &MintCap<T>): bool {
         option::is_some(&mint_cap.supply)
->>>>>>> 1f3570a1
     }
 
     /// Returns ID of `Collection` associated with `MintCap`
@@ -173,9 +137,7 @@
         quantity: u64,
     ) {
         if (option::is_some(&mint_cap.supply)) {
-            utils_supply::increment(
-                option::borrow_mut(&mut mint_cap.supply), quantity
-            );
+            supply::increment(option::borrow_mut(&mut mint_cap.supply), quantity);
         }
     }
 
@@ -187,20 +149,11 @@
         ctx: &mut TxContext,
     ): MintCap<T> {
         let supply = if (option::is_some(&mint_cap.supply)) {
-<<<<<<< HEAD
-            utils_supply::split(
-                option::borrow_mut(&mut mint_cap.supply),
-                quantity,
-            )
-        } else {
-            utils_supply::new(quantity)
-=======
             supply::split(
                 option::borrow_mut(&mut mint_cap.supply), quantity)
         } else {
             // New supply object is frozen for safety
             supply::new(quantity, true)
->>>>>>> 1f3570a1
         };
 
         MintCap {
@@ -219,7 +172,7 @@
 
         if (option::is_some(&supply)) {
             assert_unregulated(mint_cap);
-            utils_supply::merge(
+            supply::merge(
                 option::borrow_mut(&mut mint_cap.supply),
                 option::destroy_some(supply),
             );
