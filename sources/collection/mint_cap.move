/// Module defining the multiple `MintCap` used across the OriginByte
/// ecosystem.
///
/// Ownership of `MintCap` is necessary to mint NFTs and can also be used to
/// delegate the permission to mint NFTs (but not modify collections) using
/// `RegulatedMintCap` and `UnregulatedMintCap`.
///
/// Multiple `RegulatedMintCap` and `UnregulatedMintCap` can be created
/// therefore the objects must be securely protected against malicious
/// access.
///
/// An additional restriction placed upon `RegulatedMintCap` and
/// `UnregulatedMintCap` is that they may not be used to further delegate more
/// mint capabilities.
module nft_protocol::mint_cap {
    use std::option::{Self, Option};

    use sui::tx_context::TxContext;
    use sui::object::{Self, UID, ID};

    use nft_protocol::supply::{Self, Supply};

    friend nft_protocol::collection;

    /// `MintCap` is unregulated when expected regulated
    const EUnregulated: u64 = 1;

    /// `MintCap` is regulated when expected unregulated
    const ERegulated: u64 = 2;

    // === MintCap ===

    /// `MintCap<T>` delegates the capability to it's owner to mint `T`.
    /// There is only one `MintCap` per `Collection<T>`.
    ///
    /// This pattern is useful as `MintCap` can be made shared allowing users
    /// to mint NFTs themselves, such as in a name service application.
    struct MintCap<phantom T> has key, store {
        /// `MintCap` ID
        id: UID,
        /// ID of the `Collection` that `MintCap` controls.
        ///
        /// Intended for discovery.
        collection_id: ID,
<<<<<<< HEAD
        supply: Option<Supply>,
    }

    /// Create a new `MintCap`
    ///
    /// Only one `MintCap` must exist per collection
=======
        /// Supply that `MintCap` can mint
        supply: Option<Supply>,
    }

>>>>>>> beb7545e
    public(friend) fun new<T>(
        collection_id: ID,
        supply: Option<u64>,
        ctx: &mut TxContext,
    ): MintCap<T> {
<<<<<<< HEAD
        MintCap { id: object::new(ctx), collection_id }
    }

    /// Returns ID of `Collection` associated with `MintCap`
    public fun collection_id<T>(mint: &MintCap<T>): ID {
        mint.collection_id
    }

    // === UnregulatedMintCap ===

    /// `UnregulatedMintCap` delegates the capability to it's owner to mint
    /// `Nft` from collections with unregulated supply.
    struct UnregulatedMintCap<phantom T> has key, store {
        /// `RegulatedMintCap` ID
        id: UID,
        /// ID of the `Collection` that `RegulatedMintCap` controls
        ///
        /// Intended for discovery.
=======
        if (option::is_some(&supply)) {
            new_regulated(
                collection_id, option::destroy_some(supply), ctx,
            )
        } else {
            new_unregulated(collection_id, ctx)
        }
    }

    /// Create a new `MintCap` with unregulated supply
    public(friend) fun new_unregulated<T>(
>>>>>>> beb7545e
        collection_id: ID,
        ctx: &mut TxContext,
    ): MintCap<T> {
        MintCap { id: object::new(ctx), collection_id, supply: option::none() }
    }

<<<<<<< HEAD
    /// Create a new `UnregulatedMintCap`
    ///
    /// `UnregulatedMintCap` may only be created by
    /// `supply_domain::delegate_unregulated`.
    public(friend) fun new_unregulated<T>(
        _mint_cap: &MintCap<T>,
=======
    /// Create a new `MintCap` with regulated supply
    public(friend) fun new_regulated<T>(
>>>>>>> beb7545e
        collection_id: ID,
        supply: u64,
        ctx: &mut TxContext,
<<<<<<< HEAD
    ): UnregulatedMintCap<T> {
        UnregulatedMintCap {
=======
    ): MintCap<T> {
        MintCap {
>>>>>>> beb7545e
            id: object::new(ctx),
            collection_id,
            supply: option::some(supply::new(supply)),
        }
    }

<<<<<<< HEAD
    /// Delete `UnregulatedMintCap`
    public fun delete_unregulated<T>(mint: UnregulatedMintCap<T>) {
        let UnregulatedMintCap {
            id,
            collection_id: _,
        } = mint;
        object::delete(id);
    }

    /// Returns ID of `Collection` associated with `RegulatedMintCap`
    public fun unregulated_collection_id<T>(mint: &UnregulatedMintCap<T>): ID {
        mint.collection_id
    }

    // === RegulatedMintCap ===

    /// `RegulatedMintCap` delegates the capability to it's owner to mint
    /// `Nft` from collections with regulated supply.
    struct RegulatedMintCap<phantom T> has key, store {
        /// `RegulatedMintCap` ID
        id: UID,
        /// ID of the `Collection` that `RegulatedMintCap` controls
        ///
        /// Intended for discovery.
        collection_id: ID,
        /// Supply that `RegulatedMintCap` is entitled to mint
        supply: Supply,
=======
    /// Returns ID of `Collection` associated with `MintCap`
    public fun collection_id<T>(mint_cap: &MintCap<T>): ID {
        mint_cap.collection_id
    }

    /// Return remaining supply
    ///
    /// #### Panics
    ///
    /// Panics if supply is unregulated.
    public fun supply<T>(mint_cap: &MintCap<T>): u64 {
        assert_regulated(mint_cap);
        supply::supply(option::borrow(&mint_cap.supply))
    }

    /// Returns ID of `Collection` associated with `MintCap`
    public fun borrow_supply<T>(mint_cap: &MintCap<T>): &Option<Supply> {
        &mint_cap.supply
>>>>>>> beb7545e
    }

    /// Increment `MintCap` supply
    ///
<<<<<<< HEAD
    /// `RegulatedMintCap` may only be created by
    /// `supply_domain::delegate_regulated`.
    public(friend) fun new_regulated<T>(
        _mint_cap: &MintCap<T>,
        collection_id: ID,
        supply: Supply,
        ctx: &mut TxContext,
    ): RegulatedMintCap<T> {
        RegulatedMintCap {
            id: object::new(ctx),
            collection_id,
            supply,
        }
    }

    /// Create a new `RegulatedMintCap` from `UnregulatedMintCap`
    ///
    /// Presence of `UnregulatedMintCap` implies that `Collection` supply is
    /// unregulated, therefore it is safe to create arbitrary
    /// `RegulatedMintCap`.
    public fun from_unregulated<T>(
        mint_cap: UnregulatedMintCap<T>,
        supply: u64,
        ctx: &mut TxContext,
    ): RegulatedMintCap<T> {
        let collection_id = unregulated_collection_id(&mint_cap);
        delete_unregulated(mint_cap);

        RegulatedMintCap {
            id: object::new(ctx),
            collection_id,
            supply: supply::new(supply, true),
        }
    }

    /// Creates a new `RegulatedMintCap` by delegating some supply from an
    /// existing `RegulatedMintCap`.
    ///
    /// #### Panics
    ///
    /// Panics if supply exceeds maximum.
    public fun delegate<T>(
        delegated: &mut RegulatedMintCap<T>,
        value: u64,
        ctx: &mut TxContext,
    ): RegulatedMintCap<T> {
        let supply = supply::extend(borrow_supply_mut(delegated), value);
        RegulatedMintCap {
=======
    /// This function should be called each time `MintCap` is used to authorize
    /// a mint.
    ///
    /// #### Panics
    ///
    /// Panics if supply is execeeded.
    public fun increment_supply<T>(
        mint_cap: &mut MintCap<T>,
        quantity: u64,
    ) {
        if (option::is_some(&mint_cap.supply)) {
            supply::increment(option::borrow_mut(&mut mint_cap.supply), quantity);
        }
    }

    /// Create a new `MintCap` by delegating supply from unregulated or
    /// regulated `MintCap`.
    public fun delegate<T>(
        mint_cap: &mut MintCap<T>,
        quantity: u64,
        ctx: &mut TxContext,
    ): MintCap<T> {
        let supply = if (option::is_some(&mint_cap.supply)) {
            supply::split(option::borrow_mut(&mut mint_cap.supply), quantity)
        } else {
            supply::new(quantity)
        };

        MintCap {
>>>>>>> beb7545e
            id: object::new(ctx),
            collection_id: mint_cap.collection_id,
            supply: option::some(supply),
        }
    }

<<<<<<< HEAD
    /// Creates a new `RegulatedMintCap` by delegating all remaining supply
    /// from existing `RegulatedMintCap`.
    public fun delegate_all<T>(
        delegated: &mut RegulatedMintCap<T>,
        ctx: &mut TxContext,
    ): RegulatedMintCap<T> {
        let supply = supply::supply(borrow_supply(delegated));
        delegate(delegated, supply, ctx)
    }

    /// Delete `RegulatedMintCap`
    public fun delete_regulated<T>(mint: RegulatedMintCap<T>): Supply {
        let RegulatedMintCap {
            id,
            collection_id: _,
            supply
        } = mint;
=======
    /// Merge two `MintCap` together
    public fun merge<T>(
        mint_cap: &mut MintCap<T>,
        other: MintCap<T>,
    ) {
        let MintCap { id, collection_id: _, supply } = other;

        if (option::is_some(&supply)) {
            assert_unregulated(mint_cap);
            supply::merge(
                option::borrow_mut(&mut mint_cap.supply),
                option::destroy_some(supply),
            );
        };

>>>>>>> beb7545e
        object::delete(id);
    }

<<<<<<< HEAD
    /// Returns ID of `Collection` associated with `RegulatedMintCap`
    public fun regulated_collection_id<T>(mint: &RegulatedMintCap<T>): ID {
        mint.collection_id
    }

    /// Borrow `RegulatedMintCap` `Supply`
    public fun borrow_supply<T>(delegated: &RegulatedMintCap<T>): &Supply {
        &delegated.supply
    }

    /// Mutably borrow `RegulatedMintCap` `Supply`
    fun borrow_supply_mut<T>(
        delegated: &mut RegulatedMintCap<T>,
    ): &mut Supply {
        &mut delegated.supply
    }

    /// Increments the delegated supply of `Inventory`
    ///
    /// This endpoint must be called before a new `Nft` object is created to
    /// ensure that global supply tracking remains consistent.
    ///
    /// #### Panics
    ///
    /// Panics if delegated supply is exceeded.
    public entry fun increment_supply<T>(
        delegated: &mut RegulatedMintCap<T>,
        value: u64,
    ) {
        supply::increment(&mut delegated.supply, value);
=======
    /// Delete `MintCap`
    public fun delete_mint_cap<T>(mint_cap: MintCap<T>) {
        let MintCap { id, collection_id: _, supply: _ } = mint_cap;
        object::delete(id);
    }

    // === Assertions ===

    public fun assert_regulated<T>(mint_cap: &MintCap<T>) {
        assert!(option::is_some(&mint_cap.supply), EUnregulated)
    }

    public fun assert_unregulated<T>(mint_cap: &MintCap<T>) {
        assert!(option::is_none(&mint_cap.supply), ERegulated)
>>>>>>> beb7545e
    }
}<|MERGE_RESOLUTION|>--- conflicted
+++ resolved
@@ -42,44 +42,15 @@
         ///
         /// Intended for discovery.
         collection_id: ID,
-<<<<<<< HEAD
-        supply: Option<Supply>,
-    }
-
-    /// Create a new `MintCap`
-    ///
-    /// Only one `MintCap` must exist per collection
-=======
         /// Supply that `MintCap` can mint
         supply: Option<Supply>,
     }
 
->>>>>>> beb7545e
     public(friend) fun new<T>(
         collection_id: ID,
         supply: Option<u64>,
         ctx: &mut TxContext,
     ): MintCap<T> {
-<<<<<<< HEAD
-        MintCap { id: object::new(ctx), collection_id }
-    }
-
-    /// Returns ID of `Collection` associated with `MintCap`
-    public fun collection_id<T>(mint: &MintCap<T>): ID {
-        mint.collection_id
-    }
-
-    // === UnregulatedMintCap ===
-
-    /// `UnregulatedMintCap` delegates the capability to it's owner to mint
-    /// `Nft` from collections with unregulated supply.
-    struct UnregulatedMintCap<phantom T> has key, store {
-        /// `RegulatedMintCap` ID
-        id: UID,
-        /// ID of the `Collection` that `RegulatedMintCap` controls
-        ///
-        /// Intended for discovery.
-=======
         if (option::is_some(&supply)) {
             new_regulated(
                 collection_id, option::destroy_some(supply), ctx,
@@ -91,69 +62,25 @@
 
     /// Create a new `MintCap` with unregulated supply
     public(friend) fun new_unregulated<T>(
->>>>>>> beb7545e
         collection_id: ID,
         ctx: &mut TxContext,
     ): MintCap<T> {
         MintCap { id: object::new(ctx), collection_id, supply: option::none() }
     }
 
-<<<<<<< HEAD
-    /// Create a new `UnregulatedMintCap`
-    ///
-    /// `UnregulatedMintCap` may only be created by
-    /// `supply_domain::delegate_unregulated`.
-    public(friend) fun new_unregulated<T>(
-        _mint_cap: &MintCap<T>,
-=======
     /// Create a new `MintCap` with regulated supply
     public(friend) fun new_regulated<T>(
->>>>>>> beb7545e
         collection_id: ID,
         supply: u64,
         ctx: &mut TxContext,
-<<<<<<< HEAD
-    ): UnregulatedMintCap<T> {
-        UnregulatedMintCap {
-=======
     ): MintCap<T> {
         MintCap {
->>>>>>> beb7545e
             id: object::new(ctx),
             collection_id,
             supply: option::some(supply::new(supply)),
         }
     }
 
-<<<<<<< HEAD
-    /// Delete `UnregulatedMintCap`
-    public fun delete_unregulated<T>(mint: UnregulatedMintCap<T>) {
-        let UnregulatedMintCap {
-            id,
-            collection_id: _,
-        } = mint;
-        object::delete(id);
-    }
-
-    /// Returns ID of `Collection` associated with `RegulatedMintCap`
-    public fun unregulated_collection_id<T>(mint: &UnregulatedMintCap<T>): ID {
-        mint.collection_id
-    }
-
-    // === RegulatedMintCap ===
-
-    /// `RegulatedMintCap` delegates the capability to it's owner to mint
-    /// `Nft` from collections with regulated supply.
-    struct RegulatedMintCap<phantom T> has key, store {
-        /// `RegulatedMintCap` ID
-        id: UID,
-        /// ID of the `Collection` that `RegulatedMintCap` controls
-        ///
-        /// Intended for discovery.
-        collection_id: ID,
-        /// Supply that `RegulatedMintCap` is entitled to mint
-        supply: Supply,
-=======
     /// Returns ID of `Collection` associated with `MintCap`
     public fun collection_id<T>(mint_cap: &MintCap<T>): ID {
         mint_cap.collection_id
@@ -172,61 +99,10 @@
     /// Returns ID of `Collection` associated with `MintCap`
     public fun borrow_supply<T>(mint_cap: &MintCap<T>): &Option<Supply> {
         &mint_cap.supply
->>>>>>> beb7545e
     }
 
     /// Increment `MintCap` supply
     ///
-<<<<<<< HEAD
-    /// `RegulatedMintCap` may only be created by
-    /// `supply_domain::delegate_regulated`.
-    public(friend) fun new_regulated<T>(
-        _mint_cap: &MintCap<T>,
-        collection_id: ID,
-        supply: Supply,
-        ctx: &mut TxContext,
-    ): RegulatedMintCap<T> {
-        RegulatedMintCap {
-            id: object::new(ctx),
-            collection_id,
-            supply,
-        }
-    }
-
-    /// Create a new `RegulatedMintCap` from `UnregulatedMintCap`
-    ///
-    /// Presence of `UnregulatedMintCap` implies that `Collection` supply is
-    /// unregulated, therefore it is safe to create arbitrary
-    /// `RegulatedMintCap`.
-    public fun from_unregulated<T>(
-        mint_cap: UnregulatedMintCap<T>,
-        supply: u64,
-        ctx: &mut TxContext,
-    ): RegulatedMintCap<T> {
-        let collection_id = unregulated_collection_id(&mint_cap);
-        delete_unregulated(mint_cap);
-
-        RegulatedMintCap {
-            id: object::new(ctx),
-            collection_id,
-            supply: supply::new(supply, true),
-        }
-    }
-
-    /// Creates a new `RegulatedMintCap` by delegating some supply from an
-    /// existing `RegulatedMintCap`.
-    ///
-    /// #### Panics
-    ///
-    /// Panics if supply exceeds maximum.
-    public fun delegate<T>(
-        delegated: &mut RegulatedMintCap<T>,
-        value: u64,
-        ctx: &mut TxContext,
-    ): RegulatedMintCap<T> {
-        let supply = supply::extend(borrow_supply_mut(delegated), value);
-        RegulatedMintCap {
-=======
     /// This function should be called each time `MintCap` is used to authorize
     /// a mint.
     ///
@@ -256,32 +132,12 @@
         };
 
         MintCap {
->>>>>>> beb7545e
             id: object::new(ctx),
             collection_id: mint_cap.collection_id,
             supply: option::some(supply),
         }
     }
 
-<<<<<<< HEAD
-    /// Creates a new `RegulatedMintCap` by delegating all remaining supply
-    /// from existing `RegulatedMintCap`.
-    public fun delegate_all<T>(
-        delegated: &mut RegulatedMintCap<T>,
-        ctx: &mut TxContext,
-    ): RegulatedMintCap<T> {
-        let supply = supply::supply(borrow_supply(delegated));
-        delegate(delegated, supply, ctx)
-    }
-
-    /// Delete `RegulatedMintCap`
-    public fun delete_regulated<T>(mint: RegulatedMintCap<T>): Supply {
-        let RegulatedMintCap {
-            id,
-            collection_id: _,
-            supply
-        } = mint;
-=======
     /// Merge two `MintCap` together
     public fun merge<T>(
         mint_cap: &mut MintCap<T>,
@@ -297,42 +153,9 @@
             );
         };
 
->>>>>>> beb7545e
         object::delete(id);
     }
 
-<<<<<<< HEAD
-    /// Returns ID of `Collection` associated with `RegulatedMintCap`
-    public fun regulated_collection_id<T>(mint: &RegulatedMintCap<T>): ID {
-        mint.collection_id
-    }
-
-    /// Borrow `RegulatedMintCap` `Supply`
-    public fun borrow_supply<T>(delegated: &RegulatedMintCap<T>): &Supply {
-        &delegated.supply
-    }
-
-    /// Mutably borrow `RegulatedMintCap` `Supply`
-    fun borrow_supply_mut<T>(
-        delegated: &mut RegulatedMintCap<T>,
-    ): &mut Supply {
-        &mut delegated.supply
-    }
-
-    /// Increments the delegated supply of `Inventory`
-    ///
-    /// This endpoint must be called before a new `Nft` object is created to
-    /// ensure that global supply tracking remains consistent.
-    ///
-    /// #### Panics
-    ///
-    /// Panics if delegated supply is exceeded.
-    public entry fun increment_supply<T>(
-        delegated: &mut RegulatedMintCap<T>,
-        value: u64,
-    ) {
-        supply::increment(&mut delegated.supply, value);
-=======
     /// Delete `MintCap`
     public fun delete_mint_cap<T>(mint_cap: MintCap<T>) {
         let MintCap { id, collection_id: _, supply: _ } = mint_cap;
@@ -347,6 +170,5 @@
 
     public fun assert_unregulated<T>(mint_cap: &MintCap<T>) {
         assert!(option::is_none(&mint_cap.supply), ERegulated)
->>>>>>> beb7545e
     }
 }