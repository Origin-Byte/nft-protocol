--- conflicted
+++ resolved
@@ -55,15 +55,10 @@
         // Symbol of the Nft Collection. This parameter is a
         // vector of bytes that should enconde to utf8
         symbol: vector<u8>,
-<<<<<<< HEAD
-        max_supply: u64,
-        blind_supply: bool,
-=======
         // Defines the maximum supply of the collection. To create an 
         // unregulated supply set `max_supply=0`, otherwise any value above
         // zero will make the supply regulated.
         max_supply: u64,
->>>>>>> dcf83070
         receiver: address,
         // TODO: When will we be able to pass vector<String>?
         // https://github.com/MystenLabs/sui/pull/4627
@@ -76,22 +71,12 @@
         data: vector<u8>,
         authority: address,
         ctx: &mut TxContext,
-<<<<<<< HEAD
-    ) {
-        let max_supply_op = option::none();
-
-        if (max_supply > 0) {
-            option::fill(&mut max_supply_op, max_supply);
-        };
-
-=======
     ): ID {
->>>>>>> dcf83070
         let args = init_args(
             string::utf8(name),
             string::utf8(description),
             string::utf8(symbol),
-            max_supply_op,
+            max_supply,
             receiver,
             to_string_vector(&mut tags),
             royalty_fee_bps,
@@ -117,20 +102,13 @@
         let collection = collection::mint<T, StdMeta>(
             collection_args,
             args.max_supply,
-<<<<<<< HEAD
-            blind_supply,
-=======
->>>>>>> dcf83070
             metadata,
             authority,
             ctx,
         );
 
-<<<<<<< HEAD
-=======
         let collection_id = collection::id(&collection);
 
->>>>>>> dcf83070
         event::emit(
             MintEvent {
                 object_id: object::id(&collection),
@@ -138,22 +116,14 @@
         );
 
         transfer::share_object(collection);
-<<<<<<< HEAD
-=======
 
         collection_id
->>>>>>> dcf83070
     }
 
     // === Entrypoints ===
 
-<<<<<<< HEAD
-    /// Burn a Standard `Limited` Collection. Invokes `burn_capped()`.
-    public entry fun burn_limited_collection<T>(
-=======
     /// Burn a Standard regulated Collection. Invokes `burn_regulated()`.
     public entry fun burn_regulated<T>(
->>>>>>> dcf83070
         collection: Collection<T, StdMeta>,
         mint: MintAuthority<T>,
     ) {
