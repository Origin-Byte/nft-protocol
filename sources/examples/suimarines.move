--- conflicted
+++ resolved
@@ -50,11 +50,7 @@
         launchpad: &mut Slingshot<SUIMARINES, FixedPriceMarket>,
         ctx: &mut TxContext,
     ) {
-<<<<<<< HEAD
-        unique_nft::launchpad_mint_limited_collection_nft(
-=======
         unique_nft::mint_regulated_nft(
->>>>>>> 162132a1
             name,
             description,
             url,
