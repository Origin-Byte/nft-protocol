--- conflicted
+++ resolved
@@ -4,11 +4,7 @@
     use std::vector;
     
     use nft_protocol::collection::{MintAuthority};
-<<<<<<< HEAD
     use nft_protocol::fixed_price::{Self, FixedPriceMarket};
-=======
-    use nft_protocol::fixed_price::{Self, Market};
->>>>>>> c52977a6
     use nft_protocol::slingshot::Slingshot;
     use nft_protocol::std_collection;
     use nft_protocol::unique_nft;
