module nft_protocol::suimarines {
    use sui::tx_context::{Self, TxContext};

    use std::vector;
    
    use nft_protocol::collection::{MintAuthority};
    use nft_protocol::fixed_price::{Self, FixedPriceMarket};
    use nft_protocol::slingshot::Slingshot;
    use nft_protocol::std_collection;
    use nft_protocol::unique_nft;

    struct SUIMARINES has drop {}

    fun init(witness: SUIMARINES, ctx: &mut TxContext) {
        let receiver = @0xA;

<<<<<<< HEAD
        std_collection::mint<SUIMARINES>(
=======
        let collection_id = std_collection::mint<SUIMARINES>(
>>>>>>> dcf83070
            b"Suimarines",
            b"A Unique NFT collection of Submarines on Sui",
            b"SUIM", // symbol
            100, // max_supply
<<<<<<< HEAD
            false, // blind_supply
=======
>>>>>>> dcf83070
            receiver, // Royalty receiver
            vector::singleton(b"Art"), // tags
            100, // royalty_fee_bps
            false, // is_mutable
            b"Some extra data",
            tx_context::sender(ctx), // mint authority
            ctx,
        );

        fixed_price::create_single_market(
            witness,
            tx_context::sender(ctx), // admin
            collection_id,
            receiver,
            true, // is_embedded
            false, // whitelist
            100, // price
            ctx,
        );
    }

    public entry fun mint_nft(
        name: vector<u8>,
        description: vector<u8>,
        url: vector<u8>,
        attribute_keys: vector<vector<u8>>,
        attribute_values: vector<vector<u8>>,
        mint_authority: &mut MintAuthority<SUIMARINES>,
        sale_index: u64,
        launchpad: &mut Slingshot<SUIMARINES, FixedPriceMarket>,
        ctx: &mut TxContext,
    ) {
        unique_nft::mint_regulated_nft(
            name,
            description,
            url,
            attribute_keys,
            attribute_values,
            mint_authority,
            sale_index,
            launchpad,
            ctx,
        );
    }
}<|MERGE_RESOLUTION|>--- conflicted
+++ resolved
@@ -14,19 +14,11 @@
     fun init(witness: SUIMARINES, ctx: &mut TxContext) {
         let receiver = @0xA;
 
-<<<<<<< HEAD
-        std_collection::mint<SUIMARINES>(
-=======
         let collection_id = std_collection::mint<SUIMARINES>(
->>>>>>> dcf83070
             b"Suimarines",
             b"A Unique NFT collection of Submarines on Sui",
             b"SUIM", // symbol
             100, // max_supply
-<<<<<<< HEAD
-            false, // blind_supply
-=======
->>>>>>> dcf83070
             receiver, // Royalty receiver
             vector::singleton(b"Art"), // tags
             100, // royalty_fee_bps
