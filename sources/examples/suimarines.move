module nft_protocol::suimarines {
    use sui::tx_context::{Self, TxContext};

    use std::vector;
    
    use nft_protocol::collection::{MintAuthority};
    use nft_protocol::fixed_price::{Self, FixedPriceMarket};
    use nft_protocol::slingshot::Slingshot;
    use nft_protocol::std_collection;
    use nft_protocol::unique_nft;

    struct SUIMARINES has drop {}

    fun init(witness: SUIMARINES, ctx: &mut TxContext) {
        let receiver = @0xA;

        std_collection::mint<SUIMARINES>(
            b"Suimarines",
            b"A Unique NFT collection of Submarines on Sui",
            b"SUIM", // symbol
            100, // max_supply
            receiver, // Royalty receiver
            vector::singleton(b"Art"), // tags
            100, // royalty_fee_bps
            false, // is_mutable
            b"Some extra data",
            tx_context::sender(ctx), // mint authority
            ctx,
        );

        fixed_price::create_single_market(
            witness,
            tx_context::sender(ctx), // admin
            receiver,
            true, // is_embedded
            false, // whitelist
            100, // price
            ctx,
        );
    }

    public entry fun mint_nft(
        name: vector<u8>,
        description: vector<u8>,
        url: vector<u8>,
        attribute_keys: vector<vector<u8>>,
        attribute_values: vector<vector<u8>>,
        mint_authority: &mut MintAuthority<SUIMARINES>,
        sale_index: u64,
        launchpad: &mut Slingshot<SUIMARINES, FixedPriceMarket>,
        ctx: &mut TxContext,
    ) {
<<<<<<< HEAD
        unique_nft::launchpad_mint_limited_collection_nft(
=======
        unique_nft::mint_regulated_nft(
            index,
>>>>>>> 2e78776d
            name,
            description,
            url,
            attribute_keys,
            attribute_values,
            mint_authority,
            sale_index,
            launchpad,
            ctx,
        );
    }
}<|MERGE_RESOLUTION|>--- conflicted
+++ resolved
@@ -50,12 +50,7 @@
         launchpad: &mut Slingshot<SUIMARINES, FixedPriceMarket>,
         ctx: &mut TxContext,
     ) {
-<<<<<<< HEAD
-        unique_nft::launchpad_mint_limited_collection_nft(
-=======
         unique_nft::mint_regulated_nft(
-            index,
->>>>>>> 2e78776d
             name,
             description,
             url,
