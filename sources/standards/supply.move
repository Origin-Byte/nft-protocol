--- conflicted
+++ resolved
@@ -23,17 +23,11 @@
     use sui::object::UID;
     use sui::dynamic_field as df;
 
-<<<<<<< HEAD
-    use nft_protocol::supply;
-    use nft_protocol::mint_cap::{Self, MintCap};
-    use nft_protocol::utils::{assert_with_witness, UidType, marker, Marker};
-=======
     use nft_protocol::utils::{
         Self, assert_with_witness, UidType
     };
 
     friend nft_protocol::warehouse;
->>>>>>> 3b53ab16
 
     /// No field object `Attributes` defined as a dynamic field.
     const EUNDEFINED_SUPPLY_FIELD: u64 = 1;
@@ -58,12 +52,11 @@
 
     // === Insert with module specific Witness ===
 
-<<<<<<< HEAD
-=======
+
     // === Insert with module specific Witness ===
->>>>>>> 3b53ab16
-
-    /// Adds `Supply` as a dynamic field with key `Marker<Supply<T>>`.
+
+
+    /// Adds `Supply` as a dynamic field with key `SupplyKey`.
     ///
     /// Endpoint is protected as it relies on safetly obtaining a witness
     /// from the contract exporting the type `T`.
@@ -72,36 +65,20 @@
     ///
     /// Panics if `object_uid` does not correspond to `object_type.id`,
     /// in other words, it panics if `object_uid` is not of type `T`.
-<<<<<<< HEAD
-    /// * `MintCap` is regulated, expect the root `MintCap` created at
-    /// `Collection` initialization, which is the only `MintCap` with
-    /// unregulated supply.
-    public fun add_supply<W: drop, T: key>(
-        _winess: W,
-=======
     ///
     /// Panics if Witness `W` does not match `T`'s module.
     public fun add_supply<W: drop, T: key>(
         _witness: W,
->>>>>>> 3b53ab16
         object_uid: &mut UID,
         object_type: UidType<T>,
         max: u64,
         frozen: bool,
     ) {
-<<<<<<< HEAD
-        assert_has_not_supply<T>(object_uid);
-        assert_with_witness<W, T>(object_uid, object_type);
-
-        let attributes = new(mint_cap, supply, frozen);
-        df::add(object_uid, marker<Supply<T>>(), attributes);
-=======
         assert_has_not_supply(object_uid);
         assert_with_witness<W, T>(object_uid, object_type);
 
         let supply = new(max, frozen);
         df::add(object_uid, SupplyKey {}, supply);
->>>>>>> 3b53ab16
     }
 
 
@@ -121,13 +98,8 @@
     ///
     /// #### Panics
     ///
-<<<<<<< HEAD
-    /// Panics if dynamic field with `Marker<Supply<T>>` does not exist.
-    public fun borrow_supply<T: key>(
-=======
     /// Panics if dynamic field with `SupplyKey` does not exist.
     public fun borrow_supply(
->>>>>>> 3b53ab16
         object_uid: &UID,
     ): &Supply {
         // `df::borrow` fails if there is no such dynamic field,
@@ -148,11 +120,8 @@
     ///
     /// Panics if `object_uid` does not correspond to `object_type.id`,
     /// in other words, it panics if `object_uid` is not of type `T`.
-<<<<<<< HEAD
-=======
     ///
     /// Panics if Witness `W` does not match `T`'s module.
->>>>>>> 3b53ab16
     public fun borrow_supply_mut<W: drop, T: key>(
         _witness: W,
         object_uid: &mut UID,
@@ -161,22 +130,10 @@
         // `df::borrow` fails if there is no such dynamic field,
         // however asserting it here allows for a more straightforward
         // error message
-<<<<<<< HEAD
-        assert_has_supply<T>(object_uid);
-        assert_with_witness<W, T>(object_uid, object_type);
-
-        let supply = df::borrow_mut<Marker<Supply<T>>, Supply<T>>(
-            object_uid,
-            marker<Supply<T>>()
-        );
-
-        supply
-=======
         assert_has_supply(object_uid);
         assert_with_witness<W, T>(object_uid, object_type);
 
         df::borrow_mut(object_uid, SupplyKey {})
->>>>>>> 3b53ab16
     }
 
 
@@ -207,27 +164,16 @@
         // `df::borrow` fails if there is no such dynamic field,
         // however asserting it here allows for a more straightforward
         // error message
-<<<<<<< HEAD
-        assert_has_supply<T>(object_uid);
-        assert_with_witness<W, T>(object_uid, object_type);
-
-        let supply = df::borrow_mut<Marker<Supply<T>>, Supply<T>>(
-=======
         assert_has_supply(object_uid);
         assert_with_witness<W, T>(object_uid, object_type);
 
         let supply = df::borrow_mut<SupplyKey, Supply>(
->>>>>>> 3b53ab16
             object_uid,
             marker<Supply<T>>()
         );
 
-<<<<<<< HEAD
-        increase_supply_ceil_(supply, value)
-=======
         assert_not_frozen(supply);
         supply.max = supply.max + value;
->>>>>>> 3b53ab16
     }
 
     /// Decreases maximum supply in `Supply` field in the object of type `T`
@@ -254,31 +200,20 @@
         // `df::borrow` fails if there is no such dynamic field,
         // however asserting it here allows for a more straightforward
         // error message
-<<<<<<< HEAD
-        assert_has_supply<T>(object_uid);
-        assert_with_witness<W, T>(object_uid, object_type);
-
-        let supply = df::borrow_mut<Marker<Supply<T>>, Supply<T>>(
-=======
         assert_has_supply(object_uid);
         assert_with_witness<W, T>(object_uid, object_type);
 
         let supply = df::borrow_mut<SupplyKey, Supply>(
->>>>>>> 3b53ab16
             object_uid,
             marker<Supply<T>>()
         );
 
-<<<<<<< HEAD
-        decrease_supply_ceil_(supply, value)
-=======
         assert_not_frozen(supply);
         assert!(
             supply.max - value > supply.current,
             err::max_supply_cannot_be_below_current_supply()
         );
         supply.max = supply.max - value;
->>>>>>> 3b53ab16
     }
 
     /// Freezes supply in `Supply` field in the object of type `T`
@@ -294,11 +229,7 @@
     /// in other words, it panics if `object_uid` is not of type `T`.
     ///
     /// Panics if supply is frozen already.
-<<<<<<< HEAD
-    public fun freeze_supply<W:drop, T: key>(
-=======
     public fun freeze_supply<W: drop, T: key>(
->>>>>>> 3b53ab16
         _witness: W,
         object_uid: &mut UID,
         object_type: UidType<T>,
@@ -306,27 +237,16 @@
         // `df::borrow` fails if there is no such dynamic field,
         // however asserting it here allows for a more straightforward
         // error message
-<<<<<<< HEAD
-        assert_has_supply<T>(object_uid);
-        assert_with_witness<W, T>(object_uid, object_type);
-
-        let supply = df::borrow_mut<Marker<Supply<T>>, Supply<T>>(
-=======
         assert_has_supply(object_uid);
         assert_with_witness<W, T>(object_uid, object_type);
 
         let supply = df::borrow_mut<SupplyKey, Supply>(
->>>>>>> 3b53ab16
             object_uid,
             marker<Supply<T>>()
         );
 
-<<<<<<< HEAD
-        freeze_supply_(supply)
-=======
         assert_not_frozen(supply);
         supply.frozen = true;
->>>>>>> 3b53ab16
     }
 
 
