/// Module of Collection `CreatorsDomain`
///
/// `CreatorsDomain` tracks all collection creators, their respective
/// addresses, as well as their royalty share.
///
/// `CreatorsDomain` is used to authenticate mutable operations on other
/// OriginByte standard domains.
module nft_protocol::creators {
    use std::fixed_point32;

    use sui::balance::{Self, Balance};
    use sui::coin;
    use sui::transfer;
    use sui::tx_context::{Self, TxContext};
    use sui::vec_map::{Self, VecMap};

    use nft_protocol::collection::{Self, Collection, MintCap};
    use nft_protocol::err;
    use nft_protocol::utils;

    // === Creator ===

    /// `Creator` type which holds the address of the `Collection` creator as
    /// well their share of the royalties.
    struct Creator has store, copy, drop {
        who: address,
        share_of_royalty_bps: u16,
    }

    /// Create new `Creator`
    public fun new_creator(who: address, share_of_royalty_bps: u16): Creator {
        Creator { who, share_of_royalty_bps }
    }

    /// Returns the address belonging to the `Creator`
    public fun who(creator: &Creator): address {
        creator.who
    }

    /// Returns the royalty share of the `Creator` in basis points
    public fun share_of_royalty_bps(creator: &Creator): u16 {
        creator.share_of_royalty_bps
    }

    /// === CreatorsDomain ===

<<<<<<< HEAD
    struct CreatorsDomain has copy, drop, store {
        /// Increments every time we mutate the creators map.
        ///
        /// Enables multisig to invalidate itself if the attribution domain
        /// changed.
        version: u64,
=======
    const BPS: u16 = 10_000;

    /// `CreatorsDomain` tracks collection creators, their respective
    /// addresses, as well as their royalty share.
    ///
    /// ##### Usage
    ///
    /// Originbyte Standard domains will authenticate mutable operations for
    /// transaction senders which are creators using
    /// `assert_collection_has_creator`.
    ///
    /// `CreatorsDomain` can additionally be frozen which will cause
    /// `assert_collection_has_creator` to always fail, therefore, allowing
    /// creators to lock in their NFT collection.
    ///
    /// ```
    /// module nft_protocol::display {
    ///     struct SUIMARINES has drop {}
    ///     struct Witness has drop {}
    ///
    ///     struct DisplayDomain {
    ///         id: UID,
    ///         name: String,
    ///     } has key, store
    ///
    ///     public fun set_name<C>(
    ///         collection: &mut Collection<C>,
    ///         name: String,
    ///         ctx: &mut TxContext,
    ///     ) {
    ///         creators::assert_collection_has_creator(
    ///             collection, tx_context::sender(ctx)
    ///         );
    ///
    ///         let domain: &mut DisplayDomain =
    ///             collection::borrow_domain_mut(Witness {}, collection);
    ///
    ///         domain.name = name;
    ///     }
    /// }
    struct CreatorsDomain has copy, drop, store {
        /// Frozen `CreatorsDomain` will no longer authenticate creators
>>>>>>> 628c53b2
        is_frozen: bool,
        /// Creators that receive the mint and trade royalties
        creators: VecMap<address, Creator>,
    }

    /// Creates an empty `CreatorsDomain` object
    ///
    /// By not attributing any `Creators`, nobody will ever be able to claim
    /// royalties from this `CreatorsDomain` object or modify the `Collection`
    /// domains.
    public fun empty(): CreatorsDomain {
        CreatorsDomain {
            version: 0,
            is_frozen: false,
            creators: vec_map::empty()
        }
    }

    /// Creates a `CreatorsDomain` object with only one creator
    ///
    /// Only the single `Creator` will ever be able to claim royalties from
    /// this `CreatorsDomain` object and modify the `Collection` domains.
    public fun from_address(who: address): CreatorsDomain {
        let domain = empty();
        vec_map::insert(&mut domain.creators, who, new_creator(who, utils::bps()));
        domain
    }

    /// Creates a `CreatorsDomain` with multiple creators
    ///
    /// Creators will be able to claim royalties and modify `Collection`
    /// domains.
    ///
    /// ##### Panics
    ///
    /// Panics if total sum of creator basis point share is not equal to 10000.
    public fun from_creators(
        creators: VecMap<address, Creator>
    ): CreatorsDomain {
        let domain = CreatorsDomain { version: 0, is_frozen: false, creators };
        assert_total_shares(&domain);

        domain
    }

    /// Returns whether `CreatorsDomain` has defined any creators
    public fun is_empty(domain: &CreatorsDomain): bool {
        vec_map::is_empty(&domain.creators)
    }

    /// Returns whether `CreatorsDomain` is frozen
    public fun is_frozen(domain: &CreatorsDomain): bool {
        domain.is_frozen
    }

<<<<<<< HEAD
    public fun version(attributions: &CreatorsDomain): u64 {
        attributions.version
    }

=======
    /// Returns the list of creators defined on the `CreatorsDomain`
>>>>>>> 628c53b2
    public fun creators(
        domain: &CreatorsDomain
    ): &VecMap<address, Creator> {
        &domain.creators
    }

    /// Returns the `Creator` type for the given address
    ///
    /// ##### Panics
    ///
    /// Panics if the provided address is not an attributed creator
    public fun get(
        domain: &CreatorsDomain,
        who: &address,
    ): &Creator {
        assert!(
            vec_map::contains(&domain.creators, who),
            err::address_not_attributed()
        );
        vec_map::get(&domain.creators, who)
    }

    /// Returns a mutable reference to the `Creator` type for the given address
    ///
    /// ##### Panics
    ///
    /// Panics if the provided address is not an attributed creator
    fun get_mut(
        domain: &mut CreatorsDomain,
        who: address,
    ): &mut Creator {
        assert!(
            vec_map::contains(&domain.creators, &who),
            err::address_not_attributed()
        );
        vec_map::get_mut(&mut domain.creators, &who)
    }

    // === Mutability ===

    /// Add a `Creator` to `CreatorsDomain` object
    ///
    /// This must be done by a creator which already has an attribution who
    /// gives up their share of the royalties for the benefit of the new
    /// creator.
    ///
    /// ##### Panics
    ///
<<<<<<< HEAD
    /// This must be done by a `Creator` which already has an attribution who
    /// gives up an arithmetic share of their royalty share.
    // TODO: assert not frozen?
=======
    /// Panics if the transaction sender does not have a large enough royalty
    /// share to transfer to the new creator.
>>>>>>> 628c53b2
    public fun add_creator(
        domain: &mut CreatorsDomain,
        new_creator: Creator,
        ctx: &mut TxContext,
    ) {
        // Asserts that sender is a creator
        let creator = get_mut(domain, tx_context::sender(ctx));

        assert!(
            creator.share_of_royalty_bps >= new_creator.share_of_royalty_bps,
            err::address_does_not_have_enough_shares()
        );

        creator.share_of_royalty_bps =
            creator.share_of_royalty_bps - new_creator.share_of_royalty_bps;

        if (creator.share_of_royalty_bps == 0) {
            let who = creator.who;
            vec_map::remove(&mut domain.creators, &who);
        };

        vec_map::insert(&mut domain.creators, new_creator.who, new_creator);
        domain.version = domain.version + 1;
    }

    /// Remove a `Creator` from CreatorsDomain
    ///
    /// Creators can only remove themselves. Shares of removed `Creator` are
    /// allocated to the provided address, who also must be a `Creator`.
    ///
    /// If the only `Creator` is removed then nobody will ever be able to claim
    /// royalties in the future again.
    //
    // TODO: Create removal methods which split shares evenly and
    // proportionally.
    // TODO: assert not frozen?
    public fun remove_creator_by_transfer(
        domain: &mut CreatorsDomain,
        to: address,
        ctx: &mut TxContext,
    ) {
        // Asserts that sender is a creator
        let (_, creator) = vec_map::remove(
            &mut domain.creators,
            &tx_context::sender(ctx)
        );

        // Get creator to which shares will be transfered
        let beneficiary = get_mut(domain, to);

        beneficiary.share_of_royalty_bps =
            beneficiary.share_of_royalty_bps + creator.share_of_royalty_bps;

        domain.version = domain.version + 1;
    }

    /// Makes `Collection` domains immutable
    ///
    /// Will cause `assert_collection_has_creator` and `assert_is_creator` to
    /// always fail, thus making all standard domains immutable.
    ///
    /// This is irreversible, use with caution.
    public fun freeze_domains(domain: &mut CreatorsDomain,) {
        // Only creators can obtain `&mut CreatorsDomain`
        domain.is_frozen = true
    }

    /// Distributes the contents of a `Balance<FT>` among the creators defined
    /// in the `CreatorsDomain`.
    public fun distribute_balance<FT>(
        domain: &CreatorsDomain,
        aggregate: &mut Balance<FT>,
        ctx: &mut TxContext,
    ) {
        // balance * share_of_royalty_bps / utils::bps()
        let total = fixed_point32::create_from_rational(
            balance::value(aggregate),
            (utils::bps() as u64)
        );

        let i = 0;
        while (i < vec_map::size(&domain.creators)) {
            let (_, creator) =
                vec_map::get_entry_by_idx(&domain.creators, i);

            // Truncates fractional part of the result thus ensuring that sum
            // of royalty shares is not greater than total balance.
            let owed_royalty = fixed_point32::multiply_u64(
                (creator.share_of_royalty_bps as u64),
                total,
            );

            if (owed_royalty != 0) {
                let wallet = coin::from_balance(
                    balance::split(aggregate, owed_royalty),
                    ctx,
                );

                transfer::transfer(wallet, creator.who);
            };

            i = i + 1;
        };
    }

    // === Utils ===

    /// Asserts that total `Creator` shares add up to 10000 basis points
    ///
    /// ##### Panics
    ///
    /// Panics if shares do not add up to 10000 basis points
    fun assert_total_shares(domain: &CreatorsDomain) {
        let bps_total = 0;

        let i = 0;
        while (i < vec_map::size(&domain.creators)) {
            let (_, creator) =
                vec_map::get_entry_by_idx(&domain.creators, i);
            bps_total = bps_total + creator.share_of_royalty_bps;
            i = i + 1;
        };

        assert!(bps_total == utils::bps(), err::invalid_total_share_of_royalties());
    }

    /// Asserts that address is a `Creator` attributed in `CreatorsDomain`
    ///
    /// ##### Panics
    ///
    /// Panics if address is not an attribtued creator.
    public fun assert_is_creator(
        domain: &CreatorsDomain,
        who: address
    ) {
        get(domain, &who);
    }

    /// Asserts that address is a `Creator` attributed in `CreatorsDomain` of
    /// the `Collection`
    ///
    /// ##### Panics
    ///
    /// Panics if `CreatorsDomain` is not defined or address is not an
    /// attributed creator.
    public fun assert_collection_has_creator<C>(
        collection: &Collection<C>,
        who: address
    ) {
        assert_is_creator(creators_domain(collection), who);
    }

    /// ====== Interoperability ===

    struct Witness has drop {}

    /// Borrows `CreatorsDomain` from `Collection`
    ///
    /// ##### Panics
    ///
    /// Panics if `CreatorsDomain` is not registered on `Collection`.
    public fun creators_domain<C>(
        collection: &Collection<C>,
    ): &CreatorsDomain {
        collection::borrow_domain(collection)
    }

    /// Mutably borrows `CreatorsDomain` from `Collection`
    ///
    /// `CreatorsDomain` has secured endpoints therefore it is safe to expose
    /// a mutable reference to it.
    ///
    /// ##### Panics
    ///
    /// Panics if `CreatorsDomain` is not registered on `Collection`.
    public fun creators_domain_mut<C>(
        collection: &mut Collection<C>,
        ctx: &mut TxContext,
    ): &mut CreatorsDomain {
        assert_collection_has_creator(
            collection, tx_context::sender(ctx)
        );

        collection::borrow_domain_mut(Witness {}, collection)
    }

    /// Adds `CreatorsDomain` to `Collection`
    ///
    /// ##### Panics
    ///
    /// Panics if `MintCap` does not match `Collection` or domain `D` already
    /// exists.
    public fun add_creators_domain<C>(
        collection: &mut Collection<C>,
        mint_cap: &mut MintCap<C>,
        domain: CreatorsDomain,
    ) {
        collection::add_domain(collection, mint_cap, domain);
    }
}<|MERGE_RESOLUTION|>--- conflicted
+++ resolved
@@ -44,16 +44,6 @@
 
     /// === CreatorsDomain ===
 
-<<<<<<< HEAD
-    struct CreatorsDomain has copy, drop, store {
-        /// Increments every time we mutate the creators map.
-        ///
-        /// Enables multisig to invalidate itself if the attribution domain
-        /// changed.
-        version: u64,
-=======
-    const BPS: u16 = 10_000;
-
     /// `CreatorsDomain` tracks collection creators, their respective
     /// addresses, as well as their royalty share.
     ///
@@ -93,8 +83,12 @@
     ///     }
     /// }
     struct CreatorsDomain has copy, drop, store {
+        /// Increments every time we mutate the creators map.
+        ///
+        /// Enables multisig to invalidate itself if the attribution domain
+        /// changed.
+        version: u64,
         /// Frozen `CreatorsDomain` will no longer authenticate creators
->>>>>>> 628c53b2
         is_frozen: bool,
         /// Creators that receive the mint and trade royalties
         creators: VecMap<address, Creator>,
@@ -150,14 +144,13 @@
         domain.is_frozen
     }
 
-<<<<<<< HEAD
+    /// Returns the version of the `CreatorsDomain` which increments with every
+    /// mutation.
     public fun version(attributions: &CreatorsDomain): u64 {
         attributions.version
     }
 
-=======
     /// Returns the list of creators defined on the `CreatorsDomain`
->>>>>>> 628c53b2
     public fun creators(
         domain: &CreatorsDomain
     ): &VecMap<address, Creator> {
@@ -206,14 +199,9 @@
     ///
     /// ##### Panics
     ///
-<<<<<<< HEAD
-    /// This must be done by a `Creator` which already has an attribution who
-    /// gives up an arithmetic share of their royalty share.
-    // TODO: assert not frozen?
-=======
     /// Panics if the transaction sender does not have a large enough royalty
     /// share to transfer to the new creator.
->>>>>>> 628c53b2
+    // TODO: assert not frozen?
     public fun add_creator(
         domain: &mut CreatorsDomain,
         new_creator: Creator,
