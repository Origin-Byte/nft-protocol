--- conflicted
+++ resolved
@@ -3,54 +3,12 @@
 /// `CreatorsDomain` tracks all collection creators, used to authenticate
 /// mutable operations on other OriginByte standard domains.
 module nft_protocol::creators {
-<<<<<<< HEAD
-    use std::fixed_point32;
-
-    use sui::balance::{Self, Balance};
-    use sui::coin;
-    use sui::transfer;
-=======
-    use sui::vec_set::{Self, VecSet};
->>>>>>> 0502c486
-    use sui::tx_context::{Self, TxContext};
-    use sui::vec_map::{Self, VecMap};
-
     use nft_protocol::collection::{Self, Collection, MintCap};
     use nft_protocol::err;
-    use nft_protocol::utils;
-
-<<<<<<< HEAD
-    // === Creator ===
-
-    /// `Creator` type which holds the address of the `Collection` creator as
-    /// well their share of the royalties.
-    struct Creator has store, copy, drop {
-        who: address,
-        share_of_royalty_bps: u16,
-    }
-
-    /// Create new `Creator`
-    public fun new_creator(who: address, share_of_royalty_bps: u16): Creator {
-        Creator { who, share_of_royalty_bps }
-    }
-
-    /// Returns the address belonging to the `Creator`
-    public fun who(creator: &Creator): address {
-        creator.who
-    }
-
-    /// Returns the royalty share of the `Creator` in basis points
-    public fun share_of_royalty_bps(creator: &Creator): u16 {
-        creator.share_of_royalty_bps
-    }
-
-    /// === CreatorsDomain ===
-
-    /// `CreatorsDomain` tracks collection creators, their respective
-    /// addresses, as well as their royalty share.
-=======
+    use sui::tx_context::{Self, TxContext};
+    use sui::vec_set::{Self, VecSet};
+
     /// `CreatorsDomain` tracks collection creators
->>>>>>> 0502c486
     ///
     /// ##### Usage
     ///
@@ -101,22 +59,10 @@
 
     /// Creates an empty `CreatorsDomain` object
     ///
-<<<<<<< HEAD
-    /// By not attributing any `Creators`, nobody will ever be able to claim
-    /// royalties from this `CreatorsDomain` object or modify the `Collection`
-    /// domains.
-    public fun empty(): CreatorsDomain {
-        CreatorsDomain {
-            version: 0,
-            is_frozen: false,
-            creators: vec_map::empty()
-        }
-=======
     /// By not attributing any `Creators`, nobody will ever be able to modify
     /// `Collection` domains.
     public fun new_empty(): CreatorsDomain {
         from_creators(vec_set::empty())
->>>>>>> 0502c486
     }
 
     /// Creates a `CreatorsDomain` object with only one creator
@@ -124,39 +70,17 @@
     /// Only the single `Creator` will ever be able to modify `Collection`
     /// domains.
     public fun from_address(who: address): CreatorsDomain {
-<<<<<<< HEAD
-        let domain = empty();
-        vec_map::insert(&mut domain.creators, who, new_creator(who, utils::bps()));
-        domain
-=======
         let creators = vec_set::empty();
         vec_set::insert(&mut creators, who);
 
         from_creators(creators)
->>>>>>> 0502c486
     }
 
     /// Creates a `CreatorsDomain` with multiple creators
     ///
-<<<<<<< HEAD
-    /// Creators will be able to claim royalties and modify `Collection`
-    /// domains.
-    ///
-    /// ##### Panics
-    ///
-    /// Panics if total sum of creator basis point share is not equal to 10000.
-    public fun from_creators(
-        creators: VecMap<address, Creator>
-    ): CreatorsDomain {
-        let domain = CreatorsDomain { version: 0, is_frozen: false, creators };
-        assert_total_shares(&domain);
-
-        domain
-=======
     /// Each attributed creator will be able to modify `Collection` domains.
     public fun from_creators(creators: VecSet<address>): CreatorsDomain {
-        CreatorsDomain { is_frozen: false, creators }
->>>>>>> 0502c486
+        CreatorsDomain { is_frozen: false, creators, version: 0 }
     }
 
     // === Getters ===
@@ -171,23 +95,15 @@
         domain.is_frozen
     }
 
-<<<<<<< HEAD
     /// Returns the version of the `CreatorsDomain` which increments with every
     /// mutation.
     public fun version(attributions: &CreatorsDomain): u64 {
         attributions.version
     }
 
-    /// Returns the list of creators defined on the `CreatorsDomain`
-    public fun creators(
-        domain: &CreatorsDomain
-    ): &VecMap<address, Creator> {
-        &domain.creators
-=======
     /// Returns whether address is a defined creator
     public fun contains_creator(domain: &CreatorsDomain, who: &address): bool {
         vec_set::contains(&domain.creators, who)
->>>>>>> 0502c486
     }
 
     /// Returns the list of creators defined on the `CreatorsDomain`
@@ -197,80 +113,6 @@
 
     // === Mutability ===
 
-<<<<<<< HEAD
-    /// Add a `Creator` to `CreatorsDomain` object
-    ///
-    /// This must be done by a creator which already has an attribution who
-    /// gives up their share of the royalties for the benefit of the new
-    /// creator.
-    ///
-    /// ##### Panics
-    ///
-    /// Panics if the transaction sender does not have a large enough royalty
-    /// share to transfer to the new creator.
-    // TODO: assert not frozen?
-    public fun add_creator<C>(
-        collection: &mut Collection<C>,
-        new_creator: Creator,
-        ctx: &mut TxContext,
-    ) {
-        let sender = tx_context::sender(ctx);
-
-        let domain = creators_domain_mut(collection, ctx);
-
-        // Asserts that sender is a creator
-        let creator = get_mut(domain, sender);
-
-        assert!(
-            creator.share_of_royalty_bps >= new_creator.share_of_royalty_bps,
-            err::address_does_not_have_enough_shares()
-        );
-
-        creator.share_of_royalty_bps =
-            creator.share_of_royalty_bps - new_creator.share_of_royalty_bps;
-
-        if (creator.share_of_royalty_bps == 0) {
-            let who = creator.who;
-            vec_map::remove(&mut domain.creators, &who);
-        };
-
-        vec_map::insert(&mut domain.creators, new_creator.who, new_creator);
-        domain.version = domain.version + 1;
-    }
-
-    /// Remove a `Creator` from CreatorsDomain
-    ///
-    /// Creators can only remove themselves. Shares of removed `Creator` are
-    /// allocated to the provided address, who also must be a `Creator`.
-    ///
-    /// If the only `Creator` is removed then nobody will ever be able to claim
-    /// royalties in the future again.
-    //
-    // TODO: Create removal methods which split shares evenly and
-    // proportionally.
-    // TODO: assert not frozen?
-    public fun remove_creator_by_transfer(
-        domain: &mut CreatorsDomain,
-        to: address,
-        ctx: &mut TxContext,
-    ) {
-        // Asserts that sender is a creator
-        let (_, creator) = vec_map::remove(
-            &mut domain.creators,
-            &tx_context::sender(ctx)
-        );
-
-        // Get creator to which shares will be transfered
-        let beneficiary = get_mut(domain, to);
-
-        beneficiary.share_of_royalty_bps =
-            beneficiary.share_of_royalty_bps + creator.share_of_royalty_bps;
-
-        domain.version = domain.version + 1;
-    }
-
-=======
->>>>>>> 0502c486
     /// Makes `Collection` domains immutable
     ///
     /// Will cause `assert_collection_has_creator` and `assert_is_creator` to
@@ -282,70 +124,8 @@
         domain.is_frozen = true
     }
 
-<<<<<<< HEAD
-    /// Distributes the contents of a `Balance<FT>` among the creators defined
-    /// in the `CreatorsDomain`.
-    public fun distribute_balance<FT>(
-        domain: &CreatorsDomain,
-        aggregate: &mut Balance<FT>,
-        ctx: &mut TxContext,
-    ) {
-        // balance * share_of_royalty_bps / utils::bps()
-        let total = fixed_point32::create_from_rational(
-            balance::value(aggregate),
-            (utils::bps() as u64)
-        );
-
-        let i = 0;
-        while (i < vec_map::size(&domain.creators)) {
-            let (_, creator) =
-                vec_map::get_entry_by_idx(&domain.creators, i);
-
-            // Truncates fractional part of the result thus ensuring that sum
-            // of royalty shares is not greater than total balance.
-            let owed_royalty = fixed_point32::multiply_u64(
-                (creator.share_of_royalty_bps as u64),
-                total,
-            );
-
-            if (owed_royalty != 0) {
-                let wallet = coin::from_balance(
-                    balance::split(aggregate, owed_royalty),
-                    ctx,
-                );
-
-                transfer::transfer(wallet, creator.who);
-            };
-
-            i = i + 1;
-        };
-    }
-
     // === Utils ===
 
-    /// Asserts that total `Creator` shares add up to 10000 basis points
-    ///
-    /// ##### Panics
-    ///
-    /// Panics if shares do not add up to 10000 basis points
-    fun assert_total_shares(domain: &CreatorsDomain) {
-        let bps_total = 0;
-
-        let i = 0;
-        while (i < vec_map::size(&domain.creators)) {
-            let (_, creator) =
-                vec_map::get_entry_by_idx(&domain.creators, i);
-            bps_total = bps_total + creator.share_of_royalty_bps;
-            i = i + 1;
-        };
-
-        assert!(bps_total == utils::bps(), err::invalid_total_share_of_royalties());
-    }
-
-=======
-    // === Utils ===
-
->>>>>>> 0502c486
     /// Asserts that address is a `Creator` attributed in `CreatorsDomain`
     ///
     /// ##### Panics
