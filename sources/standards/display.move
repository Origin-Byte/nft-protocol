//! Module of NFT domains for displaying standard information
//!
//! Current display domains are:
//!     - DisplayDomain (For NFTs and Collections)
//!     - UrlDomain (For NFTs and Collections)
//!     - SymbolDomain (For Collections)
//!     - Attributes (For NFTs)
module nft_protocol::display {
    use std::string::String;
    use std::option::{Self, Option};

    use sui::url::Url;
    use sui::vec_map::{Self, VecMap};
    use sui::tx_context::{Self, TxContext};

    use nft_protocol::attribution;
    use nft_protocol::nft::{Self, Nft};
    use nft_protocol::collection::{Self, Collection, MintCap};
<<<<<<< HEAD
=======
    use nft_protocol::attribution;
    use nft_protocol::utils;
>>>>>>> ed96f9ee

    struct Witness has drop {}

    struct DisplayDomain has store {
        name: String,
        description: String,
    }

    /// Gets name of `DisplayDomain`
    public fun name(domain: &DisplayDomain): &String {
        &domain.name
    }

    /// Gets description of `DisplayDomain`
    public fun description(domain: &DisplayDomain): &String {
        &domain.description
    }

    /// Creates a new `DisplayDomain` with name and description
    public fun new_display_domain(
        name: String,
        description: String
    ): DisplayDomain {
        DisplayDomain { name, description }
    }

    /// Sets name of `DisplayDomain`
    ///
    /// Requires that `AttributionDomain` is defined and sender is a creator
    public fun set_name<C>(
        collection: &mut Collection<C>,
        name: String,
        ctx: &mut TxContext,
    ) {
        attribution::assert_collection_has_creator(
            collection, tx_context::sender(ctx)
        );

        let domain: &mut DisplayDomain =
            collection::borrow_domain_mut(Witness {}, collection);

        domain.name = name;
    }

    /// Sets description of `DisplayDomain`
    ///
    /// Requires that `AttributionDomain` is defined and sender is a creator
    public fun set_description<C>(
        collection: &mut Collection<C>,
        description: String,
        ctx: &mut TxContext,
    ) {
        attribution::assert_collection_has_creator(
            collection, tx_context::sender(ctx)
        );

        let domain: &mut DisplayDomain =
            collection::borrow_domain_mut(Witness {}, collection);

        domain.description = description;
    }

    /// ====== Interoperability ===

    public fun display_domain<C>(
        nft: &Nft<C>,
    ): &DisplayDomain {
        nft::borrow_domain(nft)
    }

    public fun collection_display_domain<C>(
        nft: &Collection<C>,
    ): &DisplayDomain {
        collection::borrow_domain(nft)
    }

    public fun add_display_domain<C>(
        nft: &mut Nft<C>,
        name: String,
        description: String,
        ctx: &mut TxContext,
    ) {
        nft::add_domain(nft, new_display_domain(name, description), ctx);
    }

    public fun add_collection_display_domain<C>(
        col: &mut Collection<C>,
        mint_cap: &MintCap<C>,
        name: String,
        description: String
    ) {
        collection::add_domain(
            col, mint_cap, new_display_domain(name, description)
        );
    }

    /// === UrlDomain ===

    struct UrlDomain has store {
        url: Url,
    }

    /// Gets URL of `UrlDomain`
    public fun url(domain: &UrlDomain): &Url {
        &domain.url
    }

    /// Creates new `UrlDomain` with a URL
    public fun new_url_domain(url: Url): UrlDomain {
        UrlDomain { url }
    }

    /// Sets name of `UrlDomain`
    ///
    /// Requires that `AttributionDomain` is defined and sender is a creator
    public fun set_url<C>(
        collection: &mut Collection<C>,
        url: Url,
        ctx: &mut TxContext,
    ) {
        attribution::assert_collection_has_creator(
            collection, tx_context::sender(ctx)
        );

        let domain: &mut UrlDomain =
            collection::borrow_domain_mut(Witness {}, collection);

        domain.url = url;
    }

    /// ====== Interoperability ===

    public fun display_url<C>(nft: &Nft<C>): Option<Url> {
        if (!nft::has_domain<C, UrlDomain>(nft)) {
            return option::none()
        };

        option::some(*url(nft::borrow_domain<C, UrlDomain>(nft)))
    }

    public fun display_collection_url<C>(nft: &Collection<C>): Option<Url> {
        if (!collection::has_domain<C, UrlDomain>(nft)) {
            return option::none()
        };

        option::some(*url(collection::borrow_domain<C, UrlDomain>(nft)))
    }

    public fun add_url_domain<C>(
        nft: &mut Nft<C>,
        url: Url,
        ctx: &mut TxContext
    ) {
        nft::add_domain(nft, new_url_domain(url), ctx);
    }

    public fun add_collection_url_domain<C>(
        nft: &mut Collection<C>,
        mint_cap: &MintCap<C>,
        url: Url
    ) {
        collection::add_domain(nft, mint_cap, new_url_domain(url));
    }

    /// === SymbolDomain ===

    struct SymbolDomain has store {
        symbol: String,
    }

    /// Gets symbol of `SymbolDomain`
    public fun symbol(domain: &SymbolDomain): &String {
        &domain.symbol
    }

    /// Creates new `SymbolDomain` with a symbol
    public fun new_symbol_domain(symbol: String): SymbolDomain {
        SymbolDomain { symbol }
    }

    /// Sets name of `DisplayDomain`
    ///
    /// Requires that `AttributionDomain` is defined and sender is a creator
    public fun set_symbol<C>(
        collection: &mut Collection<C>,
        symbol: String,
        ctx: &mut TxContext,
    ) {
        attribution::assert_collection_has_creator(
            collection, tx_context::sender(ctx)
        );

        let domain: &mut SymbolDomain =
            collection::borrow_domain_mut(Witness {}, collection);

        domain.symbol = symbol;
    }

    /// ====== Interoperability ===

    public fun display_symbol<C>(nft: &Nft<C>): Option<String> {
        if (!nft::has_domain<C, SymbolDomain>(nft)) {
            return option::none()
        };

        option::some(*symbol(nft::borrow_domain<C, SymbolDomain>(nft)))
    }

    public fun display_collection_symbol<C>(
        nft: &Collection<C>
    ): Option<String> {
        if (!collection::has_domain<C, SymbolDomain>(nft)) {
            return option::none()
        };

        option::some(*symbol(collection::borrow_domain<C, SymbolDomain>(nft)))
    }

    public fun add_symbol_domain<C>(
        nft: &mut Nft<C>,
        symbol: String,
        ctx: &mut TxContext
    ) {
        nft::add_domain(nft, new_symbol_domain(symbol), ctx);
    }

    public fun add_collection_symbol_domain<C>(
        nft: &mut Collection<C>,
        mint_cap: &MintCap<C>,
        symbol: String
    ) {
        collection::add_domain(nft, mint_cap, new_symbol_domain(symbol));
    }

    /// === AttributesDomain ===

    struct AttributesDomain has store {
        map: VecMap<String, String>,
    }

    /// Gets Keys of `Attributes`
    public fun attributes(domain: &AttributesDomain): &VecMap<String, String> {
        &domain.map
    }

    /// Gets Keys of `Attributes`
    public fun keys(domain: &AttributesDomain): vector<String> {
        let (keys, _) = vec_map::into_keys_values(domain.map);
        keys
    }

    /// Gets Values of `Attributes`
    public fun values(domain: &AttributesDomain): vector<String> {
        let (_, values) = vec_map::into_keys_values(domain.map);
        values
    }

    /// Creates new `Attributes` with a keys and values
    public fun new_attributes_domain(
        map: VecMap<String, String>,
    ): AttributesDomain {
        AttributesDomain { map }
    }

    /// ====== Interoperability ===

    public fun display_attribute<C>(nft: &Nft<C>): &AttributesDomain {
        nft::borrow_domain<C, AttributesDomain>(nft)
    }

    public fun display_attribute_mut<C>(
        nft: &mut Nft<C>,
        collection: &mut Collection<C>,
        ctx: &mut TxContext,
    ): &mut AttributesDomain {
        attribution::assert_collection_has_creator(
            collection, tx_context::sender(ctx)
        );
        nft::borrow_domain_mut<C, AttributesDomain, Witness>(Witness {}, nft)
    }

    public fun add_attributes_domain<C>(
        nft: &mut Nft<C>,
        map: VecMap<String, String>,
        ctx: &mut TxContext,
    ) {
        nft::add_domain(nft, new_attributes_domain(map), ctx);
    }

    public fun add_attributes_domain_from_vec<C>(
        nft: &mut Nft<C>,
        keys: vector<String>,
        values: vector<String>,
        ctx: &mut TxContext,
    ) {
        let map =  utils::from_vec_to_map<String, String>(keys, values);

        nft::add_domain(nft, new_attributes_domain(map), ctx);
    }
}<|MERGE_RESOLUTION|>--- conflicted
+++ resolved
@@ -16,11 +16,8 @@
     use nft_protocol::attribution;
     use nft_protocol::nft::{Self, Nft};
     use nft_protocol::collection::{Self, Collection, MintCap};
-<<<<<<< HEAD
-=======
     use nft_protocol::attribution;
     use nft_protocol::utils;
->>>>>>> ed96f9ee
 
     struct Witness has drop {}
 
