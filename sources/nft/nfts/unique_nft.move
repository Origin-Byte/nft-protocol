//! Module of a unique NFT `Unique` data type.
//! 
//! It acts as a standard domain-specific implementation of an NFT type, 
//! fitting use cases such as Art and PFP NFT Collections. It uses the main
//! NFT module to mint embedded NFTs.
module nft_protocol::unique_nft {
    use sui::event;
    use sui::object::{Self, UID, ID};
    use std::string::{Self, String};
    use std::option;
    
    use sui::transfer;
    use sui::tx_context::{TxContext};
    use sui::url::{Self, Url};
    
    use nft_protocol::collection::{Self, MintAuthority};
    use nft_protocol::utils::{to_string_vector};
    use nft_protocol::supply_policy;
    use nft_protocol::slingshot::{Self, Slingshot};
    use nft_protocol::sale;
    use nft_protocol::nft::{Self, Nft};

    /// An NFT `Unique` data object with standard fields.
    struct Unique has key, store {
        id: UID,
        name: String,
        description: String,
        collection_id: ID,
        url: Url,
        attributes: Attributes,
    }

    struct Attributes has store, drop, copy {
        keys: vector<String>,
        values: vector<String>,
    }

    struct MintArgs has drop {
        name: String,
        description: String,
        url: Url,
        attributes: Attributes,
    }

    struct MintDataEvent has copy, drop {
        object_id: ID,
        collection_id: ID,
    }

    struct BurnDataEvent has copy, drop {
        object_id: ID,
        collection_id: ID,
    }

    // === Functions exposed to Witness Module ===

    /// Mint one embedded `Nft` with `Unique` data and send it to `Launchpad`.
    /// Invokes `mint_to_launchpad()`.
    /// Mints an NFT from a `Collection` with unregulated supply.
    /// The only way to mint the NFT for a collection is to give a reference to
    /// [`UID`]. One is only allowed to mint `Nft`s for a given collection
    /// if one is the `MintAuthority` owner.
    ///  
    /// To be called by the Witness Module deployed by NFT creator.
<<<<<<< HEAD
    public fun launchpad_mint_unlimited_collection_nft<T, Market: store>(
=======
    public fun mint_unregulated_nft<T, Market: store>(
        index: u64,
>>>>>>> 2e78776d
        name: vector<u8>,
        description: vector<u8>,
        url: vector<u8>,
        attribute_keys: vector<vector<u8>>,
        attribute_values: vector<vector<u8>>,
        mint: &MintAuthority<T>,
        sale_index: u64,
        // TODO: Ideally we do not take a mutable reference such that 
        // no lock is needed
        launchpad: &mut Slingshot<T, Market>,
        ctx: &mut TxContext,
    ) {
        // Assert that it has an unregulated supply policy
        assert!(
            !supply_policy::regulated(collection::supply_policy(mint)), 0
        );

        let args = mint_args(
            name,
            description,
            url,
            to_string_vector(&mut attribute_keys),
            to_string_vector(&mut attribute_values),
        );

        mint_to_launchpad(
            args,
            collection::mint_collection_id(mint),
            sale_index,
            launchpad,
            ctx,
        );
    }

    /// Mint one embedded `Nft` with `Unique` data and send it to `Launchpad`.
    /// Invokes `mint_to_launchpad()`.
    /// Mints an NFT from a `Collection` with regulated supply.
    /// The only way to mint the NFT for a collection is to give a reference to
    /// [`UID`]. One is only allowed to mint `Nft`s for a given collection
    /// if one is the `MintAuthority` owner.
    /// 
    /// To be called by the Witness Module deployed by NFT creator.
<<<<<<< HEAD
    public fun launchpad_mint_limited_collection_nft<T, Market: store>(
=======
    public fun mint_regulated_nft<T, Market: store>(
        index: u64,
>>>>>>> 2e78776d
        name: vector<u8>,
        description: vector<u8>,
        url: vector<u8>,
        attribute_keys: vector<vector<u8>>,
        attribute_values: vector<vector<u8>>,
        mint: &mut MintAuthority<T>,
        sale_index: u64,
        launchpad: &mut Slingshot<T, Market>,
        ctx: &mut TxContext,
    ) {
        // Assert that it has regulated supply policy
        assert!(
            supply_policy::regulated(collection::supply_policy(mint)), 0
        );

        let args = mint_args(
            name,
            description,
            url,
            to_string_vector(&mut attribute_keys),
            to_string_vector(&mut attribute_values),
        );

        collection::increase_supply(mint, 1);

        mint_to_launchpad(
            args,
            collection::mint_collection_id(mint),
            sale_index,
            launchpad,
            ctx,
        );
    }

    /// Mint one embedded `Nft` with `Unique` data and send it to `recipient`.
    /// Invokes `mint_and_transfer()`.
    /// Mints an NFT from a `Collection` with unregulated supply.
    /// The only way to mint the NFT for a collection is to give a reference to
    /// [`UID`]. One is only allowed to mint `Nft`s for a given collection
    /// if one is the `MintAuthority` owner.
    /// 
    /// To be called by the Witness Module deployed by NFT creator.
<<<<<<< HEAD
    public fun direct_mint_unlimited_collection_nft<T>(
=======
    public fun direct_mint_unregulated_nft<T>(
        index: u64,
>>>>>>> 2e78776d
        name: vector<u8>,
        description: vector<u8>,
        url: vector<u8>,
        attribute_keys: vector<vector<u8>>,
        attribute_values: vector<vector<u8>>,
        mint: &MintAuthority<T>,
        recipient: address,
        ctx: &mut TxContext,
    ) {
        // Assert that it has an unregulated supply policy
        assert!(
            !supply_policy::regulated(collection::supply_policy(mint)), 0
        );

        let args = mint_args(
            name,
            description,
            url,
            to_string_vector(&mut attribute_keys),
            to_string_vector(&mut attribute_values),
        );

        mint_and_transfer<T>(
            args,
            collection::mint_collection_id(mint),
            recipient,
            ctx,
        );
    }

    /// Mint one embedded `Nft` with `Unique` data and send it to `recipient`.
    /// Invokes `mint_and_transfer()`.
    /// Mints an NFT from a `Collection` with regulated supply.
    /// The only way to mint the NFT for a collection is to give a reference to
    /// [`UID`]. One is only allowed to mint `Nft`s for a given collection
    /// if one is the `MintAuthority` owner.
    /// 
    /// To be called by the Witness Module deployed by NFT creator.
<<<<<<< HEAD
    public fun direct_mint_limited_collection_nft<T>(
=======
    public fun direct_mint_regulated_nft<T>(
        index: u64,
>>>>>>> 2e78776d
        name: vector<u8>,
        description: vector<u8>,
        url: vector<u8>,
        attribute_keys: vector<vector<u8>>,
        attribute_values: vector<vector<u8>>,
        mint: &mut MintAuthority<T>,
        recipient: address,
        ctx: &mut TxContext,
    ) {
        // Assert that it has a regulated supply policy
        assert!(
            supply_policy::regulated(collection::supply_policy(mint)), 0
        );

        let args = mint_args(
            name,
            description,
            url,
            to_string_vector(&mut attribute_keys),
            to_string_vector(&mut attribute_values),
        );
        
        collection::increase_supply(mint, 1);

        mint_and_transfer<T>(
            args,
            collection::mint_collection_id(mint),
            recipient,
            ctx,
        );
    }

    // === Entrypoints ===

    /// Burns embedded `Nft` along with its `Unique`. It invokes `burn_nft()`
    public entry fun burn_nft<T>(
        nft: Nft<T, Unique>,
    ) {
        burn_nft_(nft);
    }

    // === Getter Functions  ===

    /// Get the Nft Unique's `id`
    public fun id(
        nft_data: &Unique,
    ): ID {
        *object::uid_as_inner(&nft_data.id)
    }

    /// Get the Nft Unique's `id` as reference
    public fun id_ref(
        nft_data: &Unique,
    ): &ID {
        object::uid_as_inner(&nft_data.id)
    }

    /// Get the Nft Unique's `name`
    public fun name(
        nft_data: &Unique,
    ): String {
        nft_data.name
    }

    /// Get the Nft Unique's `description`
    public fun description(
        nft_data: &Unique,
    ): String {
        nft_data.name
    }

    /// Get the Nft Unique's `collection_id`
    public fun collection_id(
        nft_data: &Unique,
    ): &ID {
        &nft_data.collection_id
    }

    /// Get the Nft Unique's `url`
    public fun url(
        nft_data: &Unique,
    ): Url {
        nft_data.url
    }

    /// Get the Nft Unique's `attributes`
    public fun attributes(
        nft_data: &Unique,
    ): &Attributes {
        &nft_data.attributes
    }

    // === Private Functions ===

    fun nft_data_id(nft_data: &Unique): ID {
        object::uid_to_inner(&nft_data.id)
    }

    fun mint_and_transfer<T>(
        args: MintArgs,
        collection_id: ID,
        recipient: address,
        ctx: &mut TxContext,
    ) {
        let data_id = object::new(ctx);

        event::emit(
            MintDataEvent {
                object_id: object::uid_to_inner(&data_id),
                collection_id: collection_id,
            }
        );

        let nft_data = Unique {
            id: data_id,
            name: args.name,
            description: args.description,
            collection_id: collection_id,
            url: args.url,
            attributes: args.attributes,
        };

        let nft = nft::mint_nft_embedded<T, Unique>(
            nft_data_id(&nft_data),
            nft_data,
            ctx
        );

        transfer::transfer(
            nft,
            recipient,
        );
    }

    fun mint_to_launchpad<T, M: store>(
        args: MintArgs,
        collection_id: ID,
        sale_index: u64,
        launchpad: &mut Slingshot<T, M>,
        ctx: &mut TxContext,
    ) {
        let data_id = object::new(ctx);

        event::emit(
            MintDataEvent {
                object_id: object::uid_to_inner(&data_id),
                collection_id: collection_id,
            }
        );

        let nft_data = Unique {
            id: data_id,
            name: args.name,
            description: args.description,
            collection_id: collection_id,
            url: args.url,
            attributes: args.attributes,
        };

        let nft = nft::mint_nft_embedded<T, Unique>(
            nft_data_id(&nft_data),
            nft_data,
            ctx
        );

        let sale = slingshot::sale_mut(launchpad, sale_index);

        sale::add_nft<T, M>(sale, nft::id(&nft));

        transfer::transfer_to_object(
            nft,
            launchpad,
        );
    }

    fun burn_nft_<T>(
        nft: Nft<T, Unique>,
    ) {
        let data_option = nft::burn_embedded_nft(nft);

        // TODO: Consider the best way to handle the data object:
        // Send it to the sender?
        // Make it shared?
        // Delete it?
        let data = option::extract(&mut data_option);
        option::destroy_none(data_option);

        event::emit(
            BurnDataEvent {
                object_id: id(&data),
                collection_id: *collection_id(&data),
            }
        );

        let Unique {
            id,
            name: _,
            description: _,
            collection_id: _,
            url: _,
            attributes: _,
        } = data;

        object::delete(id);
    }

    fun mint_args(
        name: vector<u8>,
        description: vector<u8>,
        url: vector<u8>,
        attribute_keys: vector<String>,
        attribute_values: vector<String>,
    ): MintArgs {
        let attributes = Attributes {
            keys: attribute_keys,
            values: attribute_values,
        };

        MintArgs {
            name: string::utf8(name),
            description: string::utf8(description),
            url: url::new_unsafe_from_bytes(url),
            attributes,
        }
    }
}<|MERGE_RESOLUTION|>--- conflicted
+++ resolved
@@ -62,12 +62,7 @@
     /// if one is the `MintAuthority` owner.
     ///  
     /// To be called by the Witness Module deployed by NFT creator.
-<<<<<<< HEAD
-    public fun launchpad_mint_unlimited_collection_nft<T, Market: store>(
-=======
     public fun mint_unregulated_nft<T, Market: store>(
-        index: u64,
->>>>>>> 2e78776d
         name: vector<u8>,
         description: vector<u8>,
         url: vector<u8>,
@@ -110,12 +105,7 @@
     /// if one is the `MintAuthority` owner.
     /// 
     /// To be called by the Witness Module deployed by NFT creator.
-<<<<<<< HEAD
-    public fun launchpad_mint_limited_collection_nft<T, Market: store>(
-=======
     public fun mint_regulated_nft<T, Market: store>(
-        index: u64,
->>>>>>> 2e78776d
         name: vector<u8>,
         description: vector<u8>,
         url: vector<u8>,
@@ -158,12 +148,7 @@
     /// if one is the `MintAuthority` owner.
     /// 
     /// To be called by the Witness Module deployed by NFT creator.
-<<<<<<< HEAD
-    public fun direct_mint_unlimited_collection_nft<T>(
-=======
     public fun direct_mint_unregulated_nft<T>(
-        index: u64,
->>>>>>> 2e78776d
         name: vector<u8>,
         description: vector<u8>,
         url: vector<u8>,
@@ -202,12 +187,7 @@
     /// if one is the `MintAuthority` owner.
     /// 
     /// To be called by the Witness Module deployed by NFT creator.
-<<<<<<< HEAD
-    public fun direct_mint_limited_collection_nft<T>(
-=======
     public fun direct_mint_regulated_nft<T>(
-        index: u64,
->>>>>>> 2e78776d
         name: vector<u8>,
         description: vector<u8>,
         url: vector<u8>,
