//! Module of a unique NFT `Unique` data type.
//!
//! It acts as a standard domain-specific implementation of an NFT type,
//! fitting use cases such as Art and PFP NFT Collections. It uses the main
//! NFT module to mint embedded NFTs.
//! TODO: Rename this Type to `Classic`
module nft_protocol::unique_nft {
    use sui::event;
    use sui::object::{Self, UID, ID};
    use std::string::{Self, String};
    use std::option;

    use sui::transfer;
    use sui::tx_context::{TxContext};
    use sui::url::{Self, Url};

    use nft_protocol::err;
    use nft_protocol::collection::{Self, MintAuthority};
    use nft_protocol::utils::{to_string_vector};
    use nft_protocol::supply_policy;
    use nft_protocol::nft::{Self, Nft};

    /// An NFT `Unique` data object with standard fields.
    struct Unique has key, store {
        id: UID,
        name: String,
        description: String,
        collection_id: ID,
        url: Url,
        attributes: Attributes,
    }

    struct Attributes has store, drop, copy {
        keys: vector<String>,
        values: vector<String>,
    }

    struct MintArgs has drop {
        name: String,
        description: String,
        url: Url,
        attributes: Attributes,
    }

    struct MintDataEvent has copy, drop {
        object_id: ID,
        collection_id: ID,
    }

    struct BurnDataEvent has copy, drop {
        object_id: ID,
        collection_id: ID,
    }

    // === Functions exposed to Witness Module ===

    /// Creates a `Unique` data object, shares it, and adds it's `ID` to
    /// a dedicated launchpad `sale_outlet`.
    ///
    /// Invokes `mint_and_share_data()`.
    ///
    /// Creates a Unique data object for NFT(s) from a `Collection`
    /// with regulated supply. Note that unregulated collections should not use
    /// the launchpad since the minting process would stop taking advangage of
    /// the fast broadcast transactions.
    ///
    /// The only way to mint the NFT data for a collection is to give a
    /// reference to [`UID`]. One is only allowed to mint `Nft`s for a
    /// given collection if one is the `MintAuthority` owner.
    ///
    /// For a regulated collection with supply of 100 objects, this function
    /// ought to be called 100 times in total to mint such objects.
    ///
    /// To be called by the Witness Module deployed by NFT creator.
    public fun prepare_launchpad_mint<T>(
        name: vector<u8>,
        description: vector<u8>,
        url: vector<u8>,
        attribute_keys: vector<vector<u8>>,
        attribute_values: vector<vector<u8>>,
        mint: &mut MintAuthority<T>,
        ctx: &mut TxContext,
    ) {
        // Assert that it has regulated supply policy
        assert!(
            supply_policy::regulated(collection::supply_policy(mint)),
            err::supply_policy_mismatch(),
        );

        let args = mint_args(
            name,
            description,
            url,
            to_string_vector(&mut attribute_keys),
            to_string_vector(&mut attribute_values),
        );

        collection::increment_supply(mint, 1);

        mint_and_share_data(
            args,
            collection::mint_collection_id(mint),
            ctx,
        );
    }

    /// Mints Unique NFT and transfers it to `recipient`. This is an entry
    /// function to be called by the client code for direct mints.
    /// For launchpad mints, the launchpad calls `nft::mint_nft_loose()`
    /// directly and then `nft::join_nft_data()` to make it an embedded nft.
    ///
    /// Invokes `mint_and_transfer()`.
    ///
    /// Mints a Unique NFT from a `Collection` with regulated supply.
    /// Note that unregulated collections should use the thunder mint instead,
    /// in order to take advantage of fast broadcast transactions.
    ///
    /// The only way to mint the NFT data for a collection is to give a
    /// reference to [`UID`]. One is only allowed to mint `Nft`s for a
    /// given collection if one is the `MintAuthority` owner.
    ///
    /// For a regulated collection with supply of 100 objects, this function
    /// ought to be called 100 times in total to mint such objects.
    public entry fun direct_mint<T>(
        name: vector<u8>,
        description: vector<u8>,
        url: vector<u8>,
        attribute_keys: vector<vector<u8>>,
        attribute_values: vector<vector<u8>>,
        mint: &mut MintAuthority<T>,
        recipient: address,
        ctx: &mut TxContext,
    ) {
        // Assert that it has a regulated supply policy
        assert!(
            supply_policy::regulated(collection::supply_policy(mint)),
            err::supply_policy_mismatch(),
        );

        let args = mint_args(
            name,
            description,
            url,
            to_string_vector(&mut attribute_keys),
            to_string_vector(&mut attribute_values),
        );
        collection::increment_supply(mint, 1);

        mint_and_transfer<T>(
            args,
            collection::mint_collection_id(mint),
            recipient,
            ctx,
        );
    }

    /// Mints Unique NFT and transfers it to `recipient`. This is an entry
    /// function to be called by the client code for direct mints.
    /// For launchpad mints, the launchpad calls `nft::mint_nft_loose()`
    /// directly and then `nft::join_nft_data()` to make it an embedded nft.
    ///
    /// Invokes `mint_and_transfer()`.
    ///
    /// Mints a Unique NFT from a `Collection` with unregulated supply.
    /// Note that regulated collections should use the direct mint instead,
    /// since they won't be able to tap into fast broadcast transactions.
    ///
    /// The only way to mint the NFT data for a collection is to give a
    /// reference to [`UID`]. One is only allowed to mint `Nft`s for a
    /// given collection if one is the `MintAuthority` owner.
    ///
    /// For a unregulates collections with inderterminate supply, this function
    /// ought to be called as many times as the owner of the `MintAuthority`
    /// wants, corresponding to the amount of data objects the Creator wants to
    /// have for the collection.
    public entry fun thunder_mint<T>(
        name: vector<u8>,
        description: vector<u8>,
        url: vector<u8>,
        attribute_keys: vector<vector<u8>>,
        attribute_values: vector<vector<u8>>,
        mint: &MintAuthority<T>,
        recipient: address,
        ctx: &mut TxContext,
    ) {
        // Assert that it has an unregulated supply policy
        assert!(
            !supply_policy::regulated(collection::supply_policy(mint)),
            err::supply_policy_mismatch()
        );

        let args = mint_args(
            name,
            description,
            url,
            to_string_vector(&mut attribute_keys),
            to_string_vector(&mut attribute_values),
        );

        mint_and_transfer<T>(
            args,
            collection::mint_collection_id(mint),
            recipient,
            ctx,
        );
    }

    // === Entrypoints ===

    /// Burns embedded `Nft` along with its `Unique`. It invokes `burn_nft()`
    public entry fun burn_nft<T>(
        nft: Nft<T, Unique>,
    ) {
        burn_nft_(nft);
    }

    // === Getter Functions  ===

    /// Get the Nft Unique's `id`
    public fun id(
        nft_data: &Unique,
    ): ID {
        *object::uid_as_inner(&nft_data.id)
    }

    /// Get the Nft Unique's `id` as reference
    public fun id_ref(
        nft_data: &Unique,
    ): &ID {
        object::uid_as_inner(&nft_data.id)
    }

    /// Get the Nft Unique's `name`
    public fun name(
        nft_data: &Unique,
    ): String {
        nft_data.name
    }

    /// Get the Nft Unique's `description`
    public fun description(
        nft_data: &Unique,
    ): String {
        nft_data.name
    }

    /// Get the Nft Unique's `collection_id`
    public fun collection_id(
        nft_data: &Unique,
    ): &ID {
        &nft_data.collection_id
    }

    /// Get the Nft Unique's `url`
    public fun url(
        nft_data: &Unique,
    ): Url {
        nft_data.url
    }

    /// Get the Nft Unique's `attributes`
    public fun attributes(
        nft_data: &Unique,
    ): &Attributes {
        &nft_data.attributes
    }

    /// Get the Nft Collectible's `attributes.keys`
    public fun attribute_keys(
        nft_data: &Unique,
    ): &vector<String> {
        &nft_data.attributes.keys
    }

    /// Get the Nft Collectible's `attributes.values`
    public fun attribute_values(
        nft_data: &Unique,
    ): &vector<String> {
        &nft_data.attributes.values
    }

    // === Private Functions ===

    fun nft_data_id(nft_data: &Unique): ID {
        object::uid_to_inner(&nft_data.id)
    }

    fun mint_and_transfer<T>(
        args: MintArgs,
        collection_id: ID,
        recipient: address,
        ctx: &mut TxContext,
    ) {
        let data_id = object::new(ctx);

        event::emit(
            MintDataEvent {
                object_id: object::uid_to_inner(&data_id),
                collection_id: collection_id,
            }
        );

        let nft_data = Unique {
            id: data_id,
            name: args.name,
            description: args.description,
            collection_id: collection_id,
            url: args.url,
            attributes: args.attributes,
        };

        let nft = nft::mint_nft_embedded<T, Unique>(
            nft_data_id(&nft_data),
            nft_data,
            ctx
        );

        transfer::transfer(
            nft,
            recipient,
        );
    }

    // TODO: add documentation
    fun mint_and_share_data(
        args: MintArgs,
        collection_id: ID,
        ctx: &mut TxContext,
    ) {
        let data_id = object::new(ctx);

        event::emit(
            MintDataEvent {
                object_id: object::uid_to_inner(&data_id),
                collection_id: collection_id,
            }
        );

        let data = Unique {
            id: data_id,
            name: args.name,
            description: args.description,
            collection_id: collection_id,
            url: args.url,
            attributes: args.attributes,
        };

<<<<<<< HEAD
        transfer::share_object(data);
=======
        let nft = nft::mint_nft_embedded<T, Unique>(
            nft_data_id(&nft_data),
            nft_data,
            ctx
        );

        let sale = slingshot::sale_mut(launchpad, sale_index);

        sale::add_nft<T, M>(sale, nft::id(&nft));

        slingshot::mint_nft_to(launchpad, nft);
>>>>>>> 84536bb6
    }

    fun burn_nft_<T>(
        nft: Nft<T, Unique>,
    ) {
        let data_option = nft::burn_embedded_nft(nft);

        // TODO: Consider the best way to handle the data object:
        // Send it to the sender?
        // Make it shared?
        // Delete it?
        let data = option::extract(&mut data_option);
        option::destroy_none(data_option);

        event::emit(
            BurnDataEvent {
                object_id: id(&data),
                collection_id: *collection_id(&data),
            }
        );

        let Unique {
            id,
            name: _,
            description: _,
            collection_id: _,
            url: _,
            attributes: _,
        } = data;

        object::delete(id);
    }

    fun mint_args(
        name: vector<u8>,
        description: vector<u8>,
        url: vector<u8>,
        attribute_keys: vector<String>,
        attribute_values: vector<String>,
    ): MintArgs {
        let attributes = Attributes {
            keys: attribute_keys,
            values: attribute_values,
        };

        MintArgs {
            name: string::utf8(name),
            description: string::utf8(description),
            url: url::new_unsafe_from_bytes(url),
            attributes,
        }
    }
}<|MERGE_RESOLUTION|>--- conflicted
+++ resolved
@@ -321,7 +321,6 @@
         );
     }
 
-    // TODO: add documentation
     fun mint_and_share_data(
         args: MintArgs,
         collection_id: ID,
@@ -345,21 +344,7 @@
             attributes: args.attributes,
         };
 
-<<<<<<< HEAD
         transfer::share_object(data);
-=======
-        let nft = nft::mint_nft_embedded<T, Unique>(
-            nft_data_id(&nft_data),
-            nft_data,
-            ctx
-        );
-
-        let sale = slingshot::sale_mut(launchpad, sale_index);
-
-        sale::add_nft<T, M>(sale, nft::id(&nft));
-
-        slingshot::mint_nft_to(launchpad, nft);
->>>>>>> 84536bb6
     }
 
     fun burn_nft_<T>(
