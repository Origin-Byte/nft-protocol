//! Module of a unique NFT `Unique` data type.
//! 
//! It acts as a standard domain-specific implementation of an NFT type, 
//! fitting use cases such as Art and PFP NFT Collections. It uses the main
//! NFT module to mint embedded NFTs.
module nft_protocol::unique_nft {
    use sui::event;
    use sui::object::{Self, UID, ID};
    use std::string::{Self, String};
    use std::option;
    
    use sui::transfer;
    use sui::tx_context::{TxContext};
    use sui::url::{Self, Url};
    
    use nft_protocol::collection::{Self, Collection};
    use nft_protocol::utils::{to_string_vector};
    use nft_protocol::cap::{Limited, Unlimited};
    use nft_protocol::slingshot::{Self, Slingshot};
    use nft_protocol::sale;
    use nft_protocol::nft::{Self, Nft};

    /// An NFT `Unique` data object with standard fields.
    struct Unique has key, store {
        id: UID,
        /// The index identifier of an NFT
        index: u64,
        name: String,
        description: String,
        collection_id: ID,
        url: Url,
        attributes: Attributes,
    }

    struct Attributes has store, drop, copy {
        keys: vector<String>,
        values: vector<String>,
    }

    struct MintArgs has drop {
        index: u64,
        name: String,
        description: String,
        url: Url,
        attributes: Attributes,
    }

    struct MintDataEvent has copy, drop {
        object_id: ID,
        collection_id: ID,
    }

    struct BurnDataEvent has copy, drop {
        object_id: ID,
        collection_id: ID,
    }

    // === Entrypoints ===

    /// Mint one embedded `Nft` with `Unique` data and send it to `Launchpad`.
    /// Invokes `mint_and_transfer()`.
    /// Mints an NFT from a `Collection` with `Unlimited` supply.
    /// The only way to mint the NFT for a collection is to give a reference to
    /// [`UID`]. One is only allowed to mint `Nft`s for a given collection
    /// if one is the collection owner, or if it is a shared collection.
    public entry fun launchpad_mint_unlimited_collection_nft<T, Meta: store, Market: store>(
        index: u64,
        name: vector<u8>,
        description: vector<u8>,
        url: vector<u8>,
        attribute_keys: vector<vector<u8>>,
        attribute_values: vector<vector<u8>>,
        collection: &Collection<Meta, Unlimited>,
        sale_index: u64,
        launchpad: &mut Slingshot<T, Market>,
        ctx: &mut TxContext,
    ) {
        let args = mint_args(
            index,
            name,
            description,
            url,
            to_string_vector(&mut attribute_keys),
            to_string_vector(&mut attribute_values),
        );

        mint_to_launchpad(
            args,
            collection::id(collection),
            sale_index,
            launchpad,
            ctx,
        );
    }

    /// Mint one embedded `Nft` with `Unique` data and send it to `Launchpad`.
    /// Invokes `mint_and_transfer()`.
    /// Mints an NFT from a `Collection` with `Unlimited` supply.
    /// The only way to mint the NFT for a collection is to give a reference to
    /// [`UID`]. One is only allowed to mint `Nft`s for a given collection
    /// if one is the collection owner, or if it is a shared collection.
    public entry fun launchpad_mint_limited_collection_nft<T, Meta: store, Market: store>(
        index: u64,
        name: vector<u8>,
        description: vector<u8>,
        url: vector<u8>,
        attribute_keys: vector<vector<u8>>,
        attribute_values: vector<vector<u8>>,
        collection: &mut Collection<Meta, Limited>,
        sale_index: u64,
        launchpad: &mut Slingshot<T, Market>,
        ctx: &mut TxContext,
    ) {
        let args = mint_args(
            index,
            name,
            description,
            url,
            to_string_vector(&mut attribute_keys),
            to_string_vector(&mut attribute_values),
        );

        collection::increase_supply(collection, 1);

        mint_to_launchpad(
            args,
            collection::id(collection),
            sale_index,
            launchpad,
            ctx,
        );
    }

    /// Mint one embedded `Nft` with `Unique` data and send it to `recipient`.
    /// Invokes `mint_and_transfer()`.
    /// Mints an NFT from a `Collection` with `Unlimited` supply.
    /// The only way to mint the NFT for a collection is to give a reference to
    /// [`UID`]. One is only allowed to mint `Nft`s for a given collection
    /// if one is the collection owner, or if it is a shared collection.
    public entry fun direct_mint_unlimited_collection_nft<T, M: store>(
        index: u64,
        name: vector<u8>,
        description: vector<u8>,
        url: vector<u8>,
        attribute_keys: vector<vector<u8>>,
        attribute_values: vector<vector<u8>>,
        collection: &Collection<T, M, Unlimited>,
        recipient: address,
        ctx: &mut TxContext,
    ) {
        let args = mint_args(
            index,
            name,
            description,
            url,
            to_string_vector(&mut attribute_keys),
            to_string_vector(&mut attribute_values),
        );

        mint_and_transfer<T>(
            args,
            collection::id(collection),
            recipient,
            ctx,
        );
    }

    /// Mint one embedded `Nft` with `Unique` data and send it to `recipient`.
    /// Invokes `mint_and_transfer()`.
    /// Mints an NFT from a `Collection` with `Limited` supply.
    /// The only way to mint the NFT for a collection is to give a reference to
    /// [`UID`]. One is only allowed to mint `Nft`s for a given collection
    /// if one is the collection owner, or if it is a shared collection.
    public entry fun direct_mint_limited_collection_nft<T, M: store>(
        index: u64,
        name: vector<u8>,
        description: vector<u8>,
        url: vector<u8>,
        attribute_keys: vector<vector<u8>>,
        attribute_values: vector<vector<u8>>,
        collection: &mut Collection<T, M, Limited>,
        recipient: address,
        ctx: &mut TxContext,
    ) {
        let args = mint_args(
            index,
            name,
            description,
            url,
            to_string_vector(&mut attribute_keys),
            to_string_vector(&mut attribute_values),
        );
        
        collection::increase_supply(collection, 1);

        mint_and_transfer<T>(
            args,
            collection::id(collection),
            recipient,
            ctx,
        );
    }

    /// Burns embedded `Nft` along with its `Unique`. It invokes `burn_nft()`
    public entry fun burn_collection_nft<T>(
        nft: Nft<T, Unique>,
    ) {
        burn_nft(nft);
    }

    // === Getter Functions  ===

    /// Get the Nft Unique's `id`
    public fun id(
        nft_data: &Unique,
    ): ID {
        *object::uid_as_inner(&nft_data.id)
    }

    /// Get the Nft Unique's `id` as reference
    public fun id_ref(
        nft_data: &Unique,
    ): &ID {
        object::uid_as_inner(&nft_data.id)
    }

    /// Get the Nft Unique's `index`
    public fun index(
        nft_data: &Unique,
    ): u64 {
        nft_data.index
    }

    /// Get the Nft Unique's `name`
    public fun name(
        nft_data: &Unique,
    ): String {
        nft_data.name
    }

    /// Get the Nft Unique's `description`
    public fun description(
        nft_data: &Unique,
    ): String {
        nft_data.name
    }

    /// Get the Nft Unique's `collection_id`
    public fun collection_id(
        nft_data: &Unique,
    ): &ID {
        &nft_data.collection_id
    }

    /// Get the Nft Unique's `url`
    public fun url(
        nft_data: &Unique,
    ): Url {
        nft_data.url
    }

    /// Get the Nft Unique's `attributes`
    public fun attributes(
        nft_data: &Unique,
    ): &Attributes {
        &nft_data.attributes
    }

    // === Private Functions ===

    fun nft_data_id(nft_data: &Unique): ID {
        object::uid_to_inner(&nft_data.id)
    }

    fun mint_and_transfer<T>(
        args: MintArgs,
        collection_id: ID,
        recipient: address,
        ctx: &mut TxContext,
    ) {
        let data_id = object::new(ctx);

        event::emit(
            MintDataEvent {
                object_id: object::uid_to_inner(&data_id),
                collection_id: collection_id,
            }
        );

        let nft_data = Unique {
            id: data_id,
            index: args.index,
            name: args.name,
            description: args.description,
            collection_id: collection_id,
            url: args.url,
            attributes: args.attributes,
        };

        let nft = nft::mint_nft_embedded<T, Unique>(
            nft_data_id(&nft_data),
            nft_data,
            ctx
        );

        transfer::transfer(
            nft,
            recipient,
        );
    }

<<<<<<< HEAD
    fun burn_nft<T>(
        nft: Nft<T, Unique>,
=======
    fun mint_to_launchpad<T, M: store>(
        args: MintArgs,
        collection_id: ID,
        sale_index: u64,
        launchpad: &mut Slingshot<T, M>,
        ctx: &mut TxContext,
    ) {
        let data_id = object::new(ctx);

        event::emit(
            MintDataEvent {
                object_id: object::uid_to_inner(&data_id),
                collection_id: collection_id,
            }
        );

        let nft_data = Unique {
            id: data_id,
            index: args.index,
            name: args.name,
            description: args.description,
            collection_id: collection_id,
            url: args.url,
            attributes: args.attributes,
        };

        let nft = nft::mint_nft_embedded(
            nft_data_id(&nft_data),
            nft_data,
            ctx
        );

        let sale = slingshot::sale_mut(launchpad, sale_index);

        sale::add_nft<T, M>(sale, nft::id(&nft));

        transfer::transfer_to_object(
            nft,
            launchpad,
        );
    }

    fun burn_nft(
        nft: Nft<Unique>,
>>>>>>> e8332042
    ) {
        let data_option = nft::burn_embedded_nft(nft);

        // TODO: Consider the best way to handle the data object:
        // Send it to the sender?
        // Make it shared?
        // Delete it?
        let data = option::extract(&mut data_option);
        option::destroy_none(data_option);

        event::emit(
            BurnDataEvent {
                object_id: id(&data),
                collection_id: *collection_id(&data),
            }
        );

        let Unique {
            id,
            index: _,
            name: _,
            description: _,
            collection_id: _,
            url: _,
            attributes: _,
        } = data;

        object::delete(id);
    }

    fun mint_args(
        index: u64,
        name: vector<u8>,
        description: vector<u8>,
        url: vector<u8>,
        attribute_keys: vector<String>,
        attribute_values: vector<String>,
    ): MintArgs {
        let attributes = Attributes {
            keys: attribute_keys,
            values: attribute_values,
        };

        MintArgs {
            index,
            name: string::utf8(name),
            description: string::utf8(description),
            url: url::new_unsafe_from_bytes(url),
            attributes,
        }
    }
}<|MERGE_RESOLUTION|>--- conflicted
+++ resolved
@@ -70,7 +70,7 @@
         url: vector<u8>,
         attribute_keys: vector<vector<u8>>,
         attribute_values: vector<vector<u8>>,
-        collection: &Collection<Meta, Unlimited>,
+        collection: &Collection<T, Meta, Unlimited>,
         sale_index: u64,
         launchpad: &mut Slingshot<T, Market>,
         ctx: &mut TxContext,
@@ -106,7 +106,7 @@
         url: vector<u8>,
         attribute_keys: vector<vector<u8>>,
         attribute_values: vector<vector<u8>>,
-        collection: &mut Collection<Meta, Limited>,
+        collection: &mut Collection<T, Meta, Limited>,
         sale_index: u64,
         launchpad: &mut Slingshot<T, Market>,
         ctx: &mut TxContext,
@@ -309,10 +309,6 @@
         );
     }
 
-<<<<<<< HEAD
-    fun burn_nft<T>(
-        nft: Nft<T, Unique>,
-=======
     fun mint_to_launchpad<T, M: store>(
         args: MintArgs,
         collection_id: ID,
@@ -339,7 +335,7 @@
             attributes: args.attributes,
         };
 
-        let nft = nft::mint_nft_embedded(
+        let nft = nft::mint_nft_embedded<T, Unique>(
             nft_data_id(&nft_data),
             nft_data,
             ctx
@@ -355,9 +351,8 @@
         );
     }
 
-    fun burn_nft(
-        nft: Nft<Unique>,
->>>>>>> e8332042
+    fun burn_nft<T>(
+        nft: Nft<T, Unique>,
     ) {
         let data_option = nft::burn_embedded_nft(nft);
 
