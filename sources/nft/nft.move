//! Module of a generic `NFT` type.
//! 
//! It acts as a generic interface for NFTs and it allows for
//! the creation of arbitrary domain specific implementations.
//! 
//! The `NFT` type is a hybrid object that can take two shapes: The shape of an
//! NFT which embeds is own data, an Embedded NFT; and the shape of an
//! NFT which does not embed its own data and containst solely a pointer to its
//! data object, a Loose NFT.
//! 
<<<<<<< HEAD
//! With this deisgn we can keep only one ultimate type whilst the NFT can be
=======
//! With this design we can keep only one ultimate type whilst the NFT can be
>>>>>>> 4d1abef9
//! embedded or loose depending on the use case. It is also possible to
//! dynamically join or split the data object from the NFT object, therefore
//! allowing for dynamic behaviour.
//! 
//! For embedded NFTs, the `Data` object and the `NFT` object is minted in one
//! step. For loose NFTsm the `Data` object is first minted and only then the 
//! NFT(s) associated to that object is(are) minted.
//! 
//! Embedded NFTs are nevertheless only useful to represent 1-to-1 relationships
//! between the NFT object and the Data object. In contrast, loose NFTs can
//! represent 1-to-many relationships. Essentially this allows us to build
//! NFTs which effectively have a supply.
module nft_protocol::nft {
    use std::option::{Self, Option};
    
    use sui::event;
    use sui::object::{Self, UID, ID};
    use sui::tx_context::{TxContext};

    // NFT object with an option to hold `D`ata object
    struct Nft<D: store> has key, store {
        id: UID,
        data_id: ID,
        data: Option<D>,
    }

    struct MintEvent has copy, drop {
        nft_id: ID,
        data_id: ID,
    }

    struct BurnEvent has copy, drop {
        nft_id: ID,
        data_id: ID,
    }

    /// Create a loose `Nft` and returns it.
    public fun mint_nft_loose<D: store>(
        data_id: ID,
        ctx: &mut TxContext,
    ): Nft<D> {
        let nft_id = object::new(ctx);

        event::emit(
            MintEvent {
                nft_id: object::uid_to_inner(&nft_id),
                data_id: data_id,
            }
        );

        Nft {
            id: nft_id,
            data_id: data_id,
            data: option::none(),
        }
    }

    /// Create a embeded `Nft` and returns it.
    public fun mint_nft_embedded<D: store>(
        data_id: ID,
        data: D,
        ctx: &mut TxContext,
    ): Nft<D> {
        let nft_id = object::new(ctx);

        event::emit(
            MintEvent {
                nft_id: object::uid_to_inner(&nft_id),
                data_id: data_id,
            }
        );

        Nft {
            id: nft_id,
            data_id: data_id,
            data: option::some(data),
        }
    }

    public fun join_nft_data<D: store>(
        nft: &mut Nft<D>,
        data: D,
    ) {
        assert!(option::is_none(&nft.data), 0);

        option::fill(&mut nft.data, data);
    }

    public fun split_nft_data<D: store>(
        nft: &mut Nft<D>,
    ): D {
        assert!(!option::is_none(&nft.data), 0);

        option::extract(&mut nft.data)
    }

    public fun burn_loose_nft<D: store>(
        nft: Nft<D>,
    ) {
        assert!(is_loose(&nft), 0);

        event::emit(
            BurnEvent {
                nft_id: id(&nft),
                data_id: nft.data_id,
            }
        );

        let Nft {
            id,
            data_id: _,
            data,
        } = nft;

        object::delete(id);

        option::destroy_none(data);
    }

    public fun burn_embedded_nft<D: store>(
        nft: Nft<D>,
    ): Option<D> {
        assert!(is_loose(&nft), 0);

        event::emit(
            BurnEvent {
                nft_id: id(&nft),
                data_id: nft.data_id,
            }
        );

        let Nft {
            id,
            data_id: _,
            data,
        } = nft;

        object::delete(id);

        data
    }

    public fun is_loose<D: store>(
        nft: &Nft<D>,
    ): bool {
        option::is_none(&nft.data)
    }

    // === Getter Functions  ===

    public fun id<D: store>(
        nft: &Nft<D>,
    ): ID {
        object::uid_to_inner(&nft.id)
    }

    public fun id_ref<D: store>(
        nft: &Nft<D>,
    ): &ID {
        object::uid_as_inner(&nft.id)
    }

    public fun data_id<D: store>(
        nft: &Nft<D>,
    ): ID {
        nft.data_id
    }

    public fun data_id_ref<D: store>(
        nft: &Nft<D>,
    ): &ID {
        &nft.data_id
    }

    public fun data_ref<D: store>(
        nft: &Nft<D>,
    ): &D {
        option::borrow(&nft.data)
    }

    public fun data_ref_mut<D: store>(
        nft: &mut Nft<D>,
    ): &mut D {
        option::borrow_mut(&mut nft.data)
    }
}<|MERGE_RESOLUTION|>--- conflicted
+++ resolved
@@ -8,11 +8,7 @@
 //! NFT which does not embed its own data and containst solely a pointer to its
 //! data object, a Loose NFT.
 //! 
-<<<<<<< HEAD
-//! With this deisgn we can keep only one ultimate type whilst the NFT can be
-=======
 //! With this design we can keep only one ultimate type whilst the NFT can be
->>>>>>> 4d1abef9
 //! embedded or loose depending on the use case. It is also possible to
 //! dynamically join or split the data object from the NFT object, therefore
 //! allowing for dynamic behaviour.
