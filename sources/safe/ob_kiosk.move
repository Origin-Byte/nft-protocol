module nft_protocol::ob_kiosk {
<<<<<<< HEAD
    use nft_protocol::mut_lock::{Self, MutLock, ReturnPromise};
    use nft_protocol::collection::{Self, Collection};
    use nft_protocol::access_policy::{Self as ap, AccessPolicy};
    use nft_protocol::transfer_policy::{Self, TransferRequestBuilder};
    use originmate::typed_id::{Self, TypedID};

=======
    use nft_protocol::transfer_request::{Self, TransferRequest};
>>>>>>> 07a96a73
    use std::type_name::{Self, TypeName};
    use sui::dynamic_field::{Self as df};
    use sui::kiosk::{Self, Kiosk, uid_mut as ext};
    use sui::object::{Self, ID, UID, uid_to_address};
    use sui::table::{Self, Table};
    use sui::transfer::{public_share_object};
    use sui::tx_context::{TxContext, sender};
    use sui::vec_set::{Self, VecSet};

    struct Witness has drop {}

    // === Errors ===

    /// Trying to access an NFT that is not in the kiosk
    const EMissingNft: u64 = 1;
    /// NFT is already listed exclusively
    const ENftAlreadyExclusivelyListed: u64 = 2;
    /// NFT is already listed
    const ENftAlreadyListed: u64 = 3;
    /// Trying to withdraw profits and sender is not owner
    const EPermissionlessDepositsDisabled: u64 = 4;
    /// The provided Kiosk is not an OriginByte extension
    const EKioskNotOriginByteVersion: u64 = 5;
    /// The ID provided does not match the Kiosk
    const EIncorrectKioskId: u64 = 6;
    /// Trying to withdraw profits and sender is not owner
    const ENotOwner: u64 = 7;
    /// The transfer is not authorized for the given entity
    const ENotAuthorized: u64 = 8;
    /// Error for operations which demand that the kiosk owner is set to
    /// `PermissionlessAddr`
    const EKioskNotPermissionless: u64 = 9;
    /// The NFT type does not match the desired type
    const ENftTypeMismatch: u64 = 10;

    // === Constants ===

    /// If the owner of the kiosk is set to this address, all methods which
    /// would normally verify that the owner is the signer are permissionless.
    ///
    /// This is useful for wrapping kiosk functionality in a smart contract.
    /// Create a new permissionless kiosk with `new_permissionless`.
    const PermissionlessAddr: address = @0xb;

    // === Structs ===

    /// Inner accounting type.
    /// Stored under `NftRefsDfKey` as a dynamic field.
    ///
    /// Holds info about NFT listing which is used to determine if an entity
    /// is allowed to redeem the NFT.
    struct NftRef has store, drop {
        /// Entities which can use their `&UID` to redeem the NFT.
        ///
        /// We use address to be more versatile since `ID` can be converted to
        /// address.
        /// This way we support signers to be auths.
        auths: VecSet<address>,
        /// If set to true, then `listed_with` must have length of 1 and
        /// listed_for must be "none".
        is_exclusively_listed: bool,
        /// Kiosk is heterogeneous
        nft_type: TypeName,
    }

    /// Configures how deposits without owner cap are limited
    /// Stored under `DepositSettingDfKey` as a dynamic field.
    struct DepositSetting has store, drop {
        /// Enables depositing any collection, bypassing enabled deposits
        enable_any_deposit: bool,
        /// Collections which can be deposited into the `Safe`
        collections_with_enabled_deposits: VecSet<TypeName>,
    }

    // === Dynamic field keys ===

    /// For `Kiosk::id` value `Table<ID, NftRef>`
    struct NftRefsDfKey has store, copy, drop {}
    /// For `Kiosk::id` value `KioskOwnerCap`
    struct KioskOwnerCapDfKey has store, copy, drop {}
    /// For `Kiosk::id` value `DepositSetting`
    struct DepositSettingDfKey has store, copy, drop {}
    /// For `TransferRequest::metadata` value `TypeName`
    struct AuthTransferRequestDfKey has store, copy, drop {}

    // === Instantiators ===

    /// Calls `new`
    public fun create_for_sender(ctx: &mut TxContext) {
        public_share_object(new(ctx));
    }

    /// All functions which would normally verify that the owner is the signer
    /// are calleable.
    /// This means that the kiosk MUST be wrapped.
    /// Otherwise, anyone could call those functions.
    public fun new_permissionless(_ctx: &mut TxContext): Kiosk {
        // let kiosk = new(ctx);

        // let cap = pop_cap(&mut kiosk);
        // let nft = kiosk::set_owner_custom(&mut kiosk, &cap, PermissionlessAddr);
        // set_cap(&mut kiosk, cap);

        // kiosk

        abort(0) // TODO: wait for new Sui version

    }

    /// Changes the owner of a kiosk to the given address.
    /// This is only possible if the kiosk is currently permissionless.
    /// Ie. the old owner is `PermissionlessAddr`.
    ///
    /// Note that we don't support changing ownership of a kiosk that's not
    /// permissionless.
    /// The address that is set as the owner of the kiosk is the address that
    /// will remain the owner forever.
    public fun set_permissionless_to_permissioned(_self: &mut Kiosk, _user: address) {
        // assert!(kiosk::owner(self) == PermissionlessAddr, EKioskNotPermissionless);
        // let cap = pop_cap(self);
        // let nft = kiosk::set_owner_custom(self, &cap, user);
        // set_cap(self, cap);

        abort(0) // TODO: wait for new Sui version
    }

    /// Creates a new Kiosk in the OB ecosystem.
    /// By default, all deposits are allowed permissionlessly.
    ///
    /// The scope of deposits can be controlled with
    /// - `restrict_deposits` to allow only owner to deposit;
    /// - `enable_any_deposit` to again set deposits to be permissionless;
    /// - `disable_deposits_of_collection` to prevent specific collection to
    ///     deposit (ignored if all deposits enabled)
    /// - `enable_deposits_of_collection` to again specific collection to deposit
    ///     (useful in conjunction with restricting all deposits)
    ///
    /// Note that those collections which have restricted deposits will NOT be
    /// allowed to be transferred to the kiosk even on trades.
    public fun new(ctx: &mut TxContext): Kiosk {
        let (kiosk, kiosk_cap) = kiosk::new(ctx);
        let kiosk_ext = ext(&mut kiosk);

        df::add(kiosk_ext, KioskOwnerCapDfKey {}, kiosk_cap);
        df::add(kiosk_ext, NftRefsDfKey {}, table::new<ID, NftRef>(ctx));
        df::add(kiosk_ext, DepositSettingDfKey {}, DepositSetting {
            enable_any_deposit: true,
            collections_with_enabled_deposits: vec_set::empty(),
        });

        kiosk
    }

    // === Deposit to the Kiosk ===

    public fun deposit<T: key + store>(self: &mut Kiosk, nft: T) {
        assert_can_deposit<T>(self);
        deposit_(self, nft);
    }

    public fun deposit_as_owner<T: key + store>(
        self: &mut Kiosk, nft: T, ctx: &mut TxContext,
    ) {
        assert_permission(self, ctx);
        deposit_(self, nft);
    }

    fun deposit_<T: key + store>(self: &mut Kiosk, nft: T) {
        // inner accounting
        let nft_id = object::id(&nft);
        let refs = nft_refs_mut(self);
        table::add(refs, nft_id, NftRef {
            auths: vec_set::empty(),
            is_exclusively_listed: false,
            nft_type: type_name::get<T>(),
        });

        // place underlying NFT to kiosk
        let cap = pop_cap(self);
        kiosk::place(self, &cap, nft);
        set_cap(self, cap);
    }

    // === Withdraw from the Kiosk ===

    /// Authorizes given entity to take given NFT out.
    /// The entity must prove with their `&UID` in `transfer_delegated` or
    /// must be the signer in `transfer_signed`.
    ///
    /// Use the `object::id_to_address` to authorize entities which only live
    /// on chain.
    public fun auth_transfer(
        self: &mut Kiosk,
        nft_id: ID,
        entity: address,
        ctx: &mut TxContext,
    ) {
        assert_permission(self, ctx);

        let refs = nft_refs_mut(self);
        let ref = table::borrow_mut(refs, nft_id);
        assert_ref_not_exclusively_listed(ref);
        vec_set::insert(&mut ref.auths, entity);
    }

    /// Authorizes ONLY given entity to take given NFT out.
    /// No one else (including the owner) can perform a transfer.
    ///
    /// The entity must prove with their `&UID` in `transfer_delegated`.
    ///
    /// Only the given entity can then delist their listing.
    /// This is a dangerous action to be used only with audited contracts
    /// because the NFT is locked until given entity agrees to release it.
    public fun auth_exclusive_transfer(
        self: &mut Kiosk,
        nft_id: ID,
        entity_id: &UID,
        ctx: &mut TxContext,
    ) {
        assert_permission(self, ctx);

        let refs = nft_refs_mut(self);
        let ref = table::borrow_mut(refs, nft_id);
        assert_not_listed(ref);
        vec_set::insert(&mut ref.auths, uid_to_address(entity_id));
        ref.is_exclusively_listed = true;
    }

    /// Can be called by an entity that has been authorized by the owner to
    /// withdraw given NFT.
    ///
    /// Returns a builder to the calling entity.
    /// The entity then populates it with trade information of which fungible
    /// tokens were paid.
    ///
    /// The builder then _must_ be transformed into a hot potato `TransferRequest`
    /// which is then used by logic that has access to `TransferPolicy`.
    ///
    /// Can only be called on kiosks in the OB ecosystem.
    ///
    /// We adhere to the deposit rules of the target kiosk.
    /// If we didn't, it'd be pointless to even have them since a spammer
    /// could simply simulate a transfer and select any target.
    public fun transfer_delegated<T: key + store>(
        source: &mut Kiosk,
        target: &mut Kiosk,
        nft_id: ID,
        entity_id: &UID,
        ctx: &mut TxContext,
    ): TransferRequest<T> {
        let (nft, builder) = withdraw_nft(source, nft_id, entity_id, ctx);
        deposit(target, nft);
        builder
    }

    /// Similar to `transfer_delegated` but instead of proving origin with
    /// `&UID` we check that the entity is the signer.
    ///
    /// This will always work if the signer is the owner of the kiosk.
    public fun transfer_signed<T: key + store>(
        source: &mut Kiosk,
        target: &mut Kiosk,
        nft_id: ID,
        ctx: &mut TxContext,
    ): TransferRequest<T> {
        let (nft, builder) = withdraw_nft_signed(source, nft_id, ctx);
        deposit(target, nft);
        builder
    }

    /// We allow withdrawing NFTs for some use cases.
    /// If an NFT leaves our kiosk ecosystem, we can no longer guarantee
    /// royalty enforcement.
    /// Therefore, creators might not allow entities which enable withdrawing
    /// NFTs to trade their collection.
    ///
    /// You almost certainly want to use `transfer_delegated`.
    ///
    /// Handy for migrations.
    public fun withdraw_nft<T: key + store>(
        self: &mut Kiosk,
        nft_id: ID,
        entity_id: &UID,
        ctx: &mut TxContext,
    ): (T, TransferRequest<T>) {
        withdraw_nft_(self, nft_id, uid_to_address(entity_id), ctx)
    }

    /// Similar to `withdraw_nft` but the entity is a signer instead of UID.
    /// The owner doesn't can always initiate a withdraw.
    ///
    /// A withdraw can be prevented with an allowlist.
    public fun withdraw_nft_signed<T: key + store>(
        self: &mut Kiosk,
        nft_id: ID,
        ctx: &mut TxContext,
    ): (T, TransferRequest<T>) {
        withdraw_nft_(self, nft_id, sender(ctx), ctx)
    }

    /// After authorization that the call is permitted, gets the NFT.
    fun withdraw_nft_<T: key + store>(
        self: &mut Kiosk,
        nft_id: ID,
        originator: address,
        ctx: &mut TxContext,
    ): (T, TransferRequest<T>) {
        check_entity_and_pop_ref(self, originator, nft_id, ctx);

        let cap = pop_cap(self);
        let nft = kiosk::take<T>(self, &cap, nft_id);
        set_cap(self, cap);

        (nft, transfer_request::new(nft_id, originator, ctx))
    }

    /// If both kiosks are owned by the same user, then we allow free transfer.
    public fun transfer_between_owned<T: key + store>(
        source: &mut Kiosk,
        target: &mut Kiosk,
        nft_id: ID,
        ctx: &mut TxContext,
    ) {
        assert_permission(source, ctx);
        assert!(kiosk::owner(source) != PermissionlessAddr, ENotAuthorized);
        assert!(kiosk::owner(source) == kiosk::owner(target), ENotOwner);

        let refs = df::borrow_mut(ext(source), NftRefsDfKey {});
        let ref = table::remove(refs, nft_id);
        assert_ref_not_exclusively_listed(&ref);

        let cap = pop_cap(source);
        let nft = kiosk::take<T>(source, &cap, nft_id);
        set_cap(source, cap);

        deposit_(target, nft);
    }

    /// Proves access to given type `Auth`.
    /// Useful in conjunction with witness-like types.
    /// Trading contracts proves themselves with `Auth` instead of UID.
    /// This makes it easier to implement allowlists since we can globally
    /// allow a contract to trade.
    /// Allowlist could also be implemented with a UID but that would require
    /// that the trading contracts maintain a global object.
    /// In some cases this is doable, in other it's inconvenient.
    public fun set_transfer_request_auth<T, Auth>(
        req: &mut TransferRequest<T>,
        _auth: &Auth,
    ) {
        let metadata = transfer_request::metadata_mut(req);
        df::add(metadata, AuthTransferRequestDfKey {}, type_name::get<Auth>());
    }

    public fun get_transfer_request_auth<T>(
        req: &mut TransferRequest<T>,
    ): &TypeName {
        let metadata = transfer_request::metadata_mut(req);
        df::borrow(metadata, AuthTransferRequestDfKey {})
    }

    // === Delisting of NFTs ===

    /// Removes _all_ entities from access to the NFT.
    /// Cannot be performed if the NFT is exclusively listed.
    public fun delist_nft_as_owner(
        self: &mut Kiosk, nft_id: ID, ctx: &mut TxContext,
    ) {
        assert_permission(self, ctx);

        let refs = nft_refs_mut(self);
        let ref = table::borrow_mut(refs, nft_id);
        assert_ref_not_exclusively_listed(ref);
        ref.auths = vec_set::empty();
    }

    /// Removes a specific NFT from access to the NFT.
    /// Cannot be performed if the NFT is exclusively listed.
    public fun remove_auth_transfer_as_owner(
        self: &mut Kiosk, nft_id: ID, entity: address, ctx: &mut TxContext,
    ) {
        assert_permission(self, ctx);

        let refs = nft_refs_mut(self);
        let ref = table::borrow_mut(refs, nft_id);
        assert_ref_not_exclusively_listed(ref);
        vec_set::remove(&mut ref.auths, &entity);
    }

    /// This is the only path to delist an exclusively listed NFT.
    public fun remove_auth_transfer(
        self: &mut Kiosk, nft_id: ID, entity: &UID,
    ) {
        let entity = uid_to_address(entity);

        let refs = nft_refs_mut(self);
        let ref = table::borrow_mut(refs, nft_id);
        vec_set::remove(&mut ref.auths, &entity);
        ref.is_exclusively_listed = false; // no-op if it wasn't
    }

    // === Configure deposit settings ===

    /// Only owner or allowlisted collections can deposit.
    public entry fun restrict_deposits(
        self: &mut Kiosk, ctx: &mut TxContext,
    ) {
        assert_permission(self, ctx);
        let settings = deposit_setting_mut(self);
        settings.enable_any_deposit = false;
    }

    /// No restriction on deposits.
    public entry fun enable_any_deposit(
        self: &mut Kiosk, ctx: &mut TxContext,
    ) {
        assert_permission(self, ctx);
        let settings = deposit_setting_mut(self);
        settings.enable_any_deposit = true;
    }

    /// The owner can restrict deposits into the `Kiosk` from given
    /// collection.
    ///
    /// However, if the flag `DepositSetting::enable_any_deposit` is set to
    /// true, then it takes precedence.
    public entry fun disable_deposits_of_collection<C>(
        self: &mut Kiosk, ctx: &mut TxContext,
    ) {
        assert_permission(self, ctx);
        let settings = deposit_setting_mut(self);
        let col_type = type_name::get<C>();
        vec_set::remove(&mut settings.collections_with_enabled_deposits, &col_type);
    }

    /// The owner can enable deposits into the `Kiosk` from given
    /// collection.
    ///
    /// However, if the flag `Kiosk::enable_any_deposit` is set to
    /// true, then it takes precedence anyway.
    public entry fun enable_deposits_of_collection<C>(
        self: &mut Kiosk, ctx: &mut TxContext,
    ) {
        assert_permission(self, ctx);
        let settings = deposit_setting_mut(self);
        let col_type = type_name::get<C>();
        vec_set::insert(&mut settings.collections_with_enabled_deposits, col_type);
    }

    // === NFT Accessors ===

    public fun borrow_nft_field_mut<OTW: drop, T: key + store, Field: store>(
        kiosk: &mut Kiosk,
        collection: &Collection<OTW>,
        nft_id: TypedID<T>,
        ctx: &mut TxContext,
    ): (MutLock<Witness, T>, ReturnPromise<T>) {
        // TODO: Need to guarantee that NFT is not listed anywhere
        // TODO: Assert T lives in the OTW universe
        ap::assert_field_auth<OTW, T, Field>(collection, ctx);

        let owner_cap = df::borrow(ext(kiosk), KioskOwnerCapDfKey {});
        let nft = kiosk::take<T>(kiosk, owner_cap, typed_id::to_id(nft_id));

        mut_lock::lock_nft<Witness, T, Field>(Witness {}, nft)
    }

    public fun borrow_nft_mut<OTW: drop, T: key + store>(
        kiosk: &mut Kiosk,
        collection: &Collection<OTW>,
        nft_id: TypedID<T>,
        ctx: &mut TxContext,
    ): (MutLock<Witness, T>, ReturnPromise<T>) {
        // TODO: Assert T lives in the OTW universe
        // TODO: Need to guarantee that NFT is not listed anywhere
        ap::assert_parent_auth<OTW, T>(collection, ctx);

        let owner_cap = df::borrow(ext(kiosk), KioskOwnerCapDfKey {});
        let nft = kiosk::take<T>(kiosk, owner_cap, typed_id::to_id(nft_id));

        mut_lock::lock_nft_global<Witness, T>(Witness {}, nft)
    }

    public fun return_nft<OTW: drop, T: key + store>(
        kiosk: &mut Kiosk,
        locked_nft: MutLock<Witness, T>,
        promise: ReturnPromise<T>,
    ) {
        // TODO: Assert T lives in the OTW universe
        let nft = mut_lock::unlock_nft(Witness {}, locked_nft, promise);
        let owner_cap = df::borrow(ext(kiosk), KioskOwnerCapDfKey {});

        kiosk::place<T>(kiosk, owner_cap, nft);
    }


    // === Assertions and getters ===

    /// Immutably borrow an item from the `Kiosk`.
    public fun borrow<T: key + store>(_self: &mut Kiosk, _nft_id: ID): &T {
        // let cap = pop_cap(self);
        // let nft = kiosk::borrow(self, cap, nft_id);
        // set_cap(self, cap);

        // nft

        abort(0) // TODO: wait for new Sui version
    }

    public fun nft_type(self: &mut Kiosk, nft_id: ID): &TypeName {
        let refs = nft_refs_mut(self);
        let ref = table::borrow(refs, nft_id);
        &ref.nft_type
    }

    public fun is_ob_kiosk(self: &mut Kiosk): bool {
        df::exists_(ext(self), NftRefsDfKey {})
    }

    public fun can_deposit<T>(self: &mut Kiosk): bool {
        let settings = deposit_setting_mut(self);

        settings.enable_any_deposit ||
            vec_set::contains(
                &settings.collections_with_enabled_deposits,
                &type_name::get<T>(),
            )
    }

    public fun assert_nft_type<T>(self: &mut Kiosk, nft_id: ID) {
        assert!(nft_type(self, nft_id) == &type_name::get<T>(), ENftTypeMismatch);
    }

    public fun assert_can_deposit<T>(self: &mut Kiosk) {
        assert!(can_deposit<T>(self), EPermissionlessDepositsDisabled);
    }

    public fun assert_owner_address(self: &Kiosk, owner: address) {
        assert!(kiosk::owner(self) == owner, ENotOwner);
    }

    /// Either the kiosk is permissionless, or the sender is the owner.
    public fun assert_permission(self: &Kiosk, ctx: &mut TxContext) {
        let owner = kiosk::owner(self);
        assert!(owner == PermissionlessAddr || owner == sender(ctx), ENotOwner);
    }

    public fun assert_has_nft(self: &Kiosk, nft_id: ID) {
        assert!(kiosk::has_item(self, nft_id), EMissingNft)
    }

    public fun assert_not_exclusively_listed<I: key + store>(
        self: &mut Kiosk, nft_id: ID
    ) {
        let refs = df::borrow(ext(self), NftRefsDfKey {});
        let ref = table::borrow(refs, nft_id);
        assert_ref_not_exclusively_listed(ref);
    }

    public fun assert_is_ob_kiosk(self: &mut Kiosk) {
        assert!(is_ob_kiosk(self), EKioskNotOriginByteVersion);
    }

    public fun assert_kiosk_id(self: &Kiosk, id: ID) {
        assert!(object::id(self) == id, EIncorrectKioskId);
    }

    fun assert_ref_not_exclusively_listed(ref: &NftRef) {
        assert!(!ref.is_exclusively_listed, ENftAlreadyExclusivelyListed);
    }

    fun assert_not_listed(ref: &NftRef) {
        assert!(vec_set::size(&ref.auths) == 0, ENftAlreadyListed);
    }

    fun check_entity_and_pop_ref(
        self: &mut Kiosk, entity: address, nft_id: ID, ctx: &mut TxContext,
    ) {
        let refs = nft_refs_mut(self);
        // NFT is being transferred - destroy the ref
        let ref: NftRef = table::remove(refs, nft_id);
        // sender is signer
        // OR
        // entity MUST be included in the map
        assert!(
            sender(ctx) == entity || vec_set::contains(&ref.auths, &entity),
            ENotAuthorized,
        );
    }

    fun deposit_setting_mut(self: &mut Kiosk): &mut DepositSetting {
        df::borrow_mut(ext(self), DepositSettingDfKey {})
    }

    fun nft_refs_mut(self: &mut Kiosk): &mut Table<ID, NftRef> {
        df::borrow_mut(ext(self), NftRefsDfKey {})
    }

    fun pop_cap(self: &mut Kiosk): kiosk::KioskOwnerCap {
        df::remove(ext(self), KioskOwnerCapDfKey {})
    }

    fun set_cap(self: &mut Kiosk, cap: kiosk::KioskOwnerCap) {
        df::add(ext(self), KioskOwnerCapDfKey {}, cap);
    }
}<|MERGE_RESOLUTION|>--- conflicted
+++ resolved
@@ -1,14 +1,10 @@
 module nft_protocol::ob_kiosk {
-<<<<<<< HEAD
     use nft_protocol::mut_lock::{Self, MutLock, ReturnPromise};
     use nft_protocol::collection::{Self, Collection};
     use nft_protocol::access_policy::{Self as ap, AccessPolicy};
-    use nft_protocol::transfer_policy::{Self, TransferRequestBuilder};
     use originmate::typed_id::{Self, TypedID};
-
-=======
     use nft_protocol::transfer_request::{Self, TransferRequest};
->>>>>>> 07a96a73
+
     use std::type_name::{Self, TypeName};
     use sui::dynamic_field::{Self as df};
     use sui::kiosk::{Self, Kiosk, uid_mut as ext};
