// Copyright (c) Mysten Labs, Inc.
// SPDX-License-Identifier: Apache-2.0

// NOTE: This is a placeholder, we are temporarily adding this file to this
// branch to make it easier to import, but will be removed as soon as devnet-0.28.0
// is released.
module nft_protocol::transfer_policy {
    use std::vector;
    use std::option::{Self, Option};
    use std::type_name::{Self, TypeName};
    use nft_protocol::package::{Self, Publisher};
    use sui::tx_context::TxContext;
    use sui::object::{Self, ID, UID};
    use sui::vec_set::{Self, VecSet};
    use sui::vec_map::{Self, VecMap};
    use sui::dynamic_field as df;
    use sui::balance::{Self, Balance};
    use sui::sui::SUI;
    use sui::coin::{Self, Coin};
    use sui::event;

    /// The number of receipts does not match the `TransferPolicy` requirement.
    const EPolicyNotSatisfied: u64 = 0;
    /// A completed rule is not set in the `TransferPolicy`.
    const EIllegalRule: u64 = 1;
    /// A Rule is not set.
    const EUnknownRequrement: u64 = 2;
    /// Attempting to create a Rule that is already set.
    const ERuleAlreadySet: u64 = 3;
    /// Trying to `withdraw` or `close_and_withdraw` with a wrong Cap.
    const ENotOwner: u64 = 4;
    /// Trying to `withdraw` more than there is.
    const ENotEnough: u64 = 5;

    /// A "Hot Potato" forcing the buyer to get a transfer permission
    /// from the item type (`T`) owner on purchase attempt.
    struct TransferRequest<phantom T> {
<<<<<<< HEAD
        /// In case of transfer requests originating from a user we convert
        /// the address to ID with `object::id_from_address`.
        originator: ID,
        /// List of fungible token amounts that have been paid for the NFT.
        /// We create some helper methods for SUI token, but also support any.
        ///
        /// The key is the type of the token, ie. OTW (e.g. `sui::sui::SUI`)
        ft_paid_amounts: VecMap<TypeName, u64>,
        /// Collected Receipts.
        ///
        /// Used to verify that all of the rules were followed and
        /// `TransferRequest` can be confirmed.
        receipts: VecSet<TypeName>,
    }

    /// Convenience struct to build a `TransferRequest` hot potato.
    ///
    /// This struct can be edited and used to create a `TransferRequest`.
    /// Since it's a hot potato, it must be used.
    /// The only way to destroy it is to exchange it for `TransferRequest`.
    struct TransferRequestBuilder<phantom T> {
        originator: ID,
        ft_paid_amounts: VecMap<TypeName, u64>,
    }

    /// A unique capability that allows owner of the `T` to authorize
    /// transfers.
    /// Can only be created with the `Publisher` object.
=======
        /// Amount of SUI paid for the item. Can be used to
        /// calculate the fee / transfer policy enforcement.
        paid: u64,
        /// The ID of the Kiosk / Safe the object is being sold from.
        /// Can be used by the TransferPolicy implementors.
        from: ID,
        /// A Bag of custom details attached to the `TransferRequest`.
        /// The attachments must be resolved before the `TransferRequest`
        /// can be completed and unpacked to accept the transfer.
        metadata: Bag,
        /// Collected Receipts. Used to verify that all of the rules
        /// were followed and `TransferRequest` can be confirmed.
        receipts: VecSet<TypeName>
    }

    /// A unique capability that allows owner of the `T` to authorize
    /// transfers. Can only be created with the `Publisher` object.
>>>>>>> 6f8a5b6d
    struct TransferPolicy<phantom T> has key, store {
        id: UID,
        /// Set of types of attached rules.
        rules: VecSet<TypeName>
    }

    /// A Capability granting the owner permission to add/remove rules as well
    /// as to `withdraw` and `destroy_and_withdraw` the `TransferPolicy`.
    struct TransferPolicyCap<phantom T> has key, store {
        id: UID,
        policy_id: ID
    }

    /// Event that is emitted when a publisher creates a new `TransferPolicyCap`
    /// making the discoverability and tracking the supported types easier.
    struct TransferPolicyCreated<phantom T> has copy, drop { id: ID }

    /// Key to store "Rule" configuration for a specific `TransferPolicy`.
    struct RuleKey<phantom T: drop> has copy, store, drop {}

    /// Construct a new `TransferRequest` hot potato which requires an
    /// approving action from the creator to be destroyed / resolved.
<<<<<<< HEAD
    public fun builder<T>(originator: ID): TransferRequestBuilder<T> {
        TransferRequestBuilder {
            originator,
            ft_paid_amounts: vec_map::empty(),
        }
    }

    public fun builder_add_ft<T, FT>(builder: &mut TransferRequestBuilder<T>, paid: u64) {
        vec_map::insert(&mut builder.ft_paid_amounts, type_name::get<FT>(), paid);
    }

    public fun builder_add_ft_by_type<T>(builder: &mut TransferRequestBuilder<T>, ft: TypeName, paid: u64) {
        vec_map::insert(&mut builder.ft_paid_amounts, ft, paid);
    }

    public fun build<T>(builder: TransferRequestBuilder<T>): TransferRequest<T> {
        let TransferRequestBuilder { originator, ft_paid_amounts } = builder;
=======
    public fun new_request<T>(
        paid: u64, from: ID, ctx: &mut TxContext
    ): TransferRequest<T> {
>>>>>>> 6f8a5b6d
        TransferRequest {
            originator,
            ft_paid_amounts,
            receipts: vec_set::empty(),
        }
    }

    /// Register a type in the Kiosk system and receive an `TransferPolicyCap`
    /// which is required to confirm kiosk deals for the `T`. If there's no
    /// `TransferPolicyCap` available for use, the type can not be traded in
    /// kiosks.
    public fun new<T>(
        pub: &Publisher, ctx: &mut TxContext
    ): (TransferPolicy<T>, TransferPolicyCap<T>) {
        assert!(package::from_package<T>(pub), 0);
        let id = object::new(ctx);
        let policy_id = object::uid_to_inner(&id);

        event::emit(TransferPolicyCreated<T> { id: policy_id });

        (
<<<<<<< HEAD
            TransferPolicy { id, rules: vec_set::empty() },
            TransferPolicyCap { id: object::new(ctx), policy_id },
        )
    }

    /// Withdraw some amount of profits from the `TransferPolicy`.
    /// If amount is not specified, all profits are withdrawn.
    public fun withdraw<T, FT>(
        self: &mut TransferPolicy<T>,
        cap: &TransferPolicyCap<T>,
        amount: Option<u64>,
        ctx: &mut TxContext,
    ): Coin<FT> {
=======
            TransferPolicy { id, rules: vec_set::empty(), balance: balance::zero() },
            TransferPolicyCap { id: object::new(ctx), policy_id }
        )
    }

    /// Special case for the `sui::collectible` module to be able to register a
    /// type without a `Publisher` object. Is not magical and a similar logic
    /// can be implemented for the regular `new_transfer_policy_cap` call for
    /// wrapped types.
    public(friend) fun new_protected<T>(
        ctx: &mut TxContext
    ): (TransferPolicy<T>, TransferPolicyCap<T>) {
        let id = object::new(ctx);
        let policy_id = object::uid_to_inner(&id);

        event::emit(TransferPolicyCreated<T> { id: policy_id });

        (
            TransferPolicy { id, rules: vec_set::empty(), balance: balance::zero() },
            TransferPolicyCap { id: object::new(ctx), policy_id }
        )
    }

    /// Withdraw some amount of profits from the `TransferPolicy`. If amount is not
    /// specified, all profits are withdrawn.
    public fun withdraw<T>(
        self: &mut TransferPolicy<T>, cap: &TransferPolicyCap<T>, amount: Option<u64>, ctx: &mut TxContext
    ): Coin<SUI> {
>>>>>>> 6f8a5b6d
        assert!(object::id(self) == cap.policy_id, ENotOwner);

        let ft_balance: &mut Balance<FT> =
            df::borrow_mut(&mut self.id, type_name::get<T>());

        let amount = if (option::is_some(&amount)) {
            let amt = option::destroy_some(amount);
            assert!(amt <= balance::value(ft_balance), ENotEnough);
            amt
        } else {
            balance::value(ft_balance)
        };

<<<<<<< HEAD
        coin::take(ft_balance, amount, ctx)
=======
        coin::take(&mut self.balance, amount, ctx)
    }

    /// Destroy a TransferPolicyCap.
    /// Can be performed by any party as long as they own it.
    public fun destroy_and_withdraw<T>(
        self: TransferPolicy<T>, cap: TransferPolicyCap<T>, ctx: &mut TxContext
    ): Coin<SUI> {
        assert!(object::id(&self) == cap.policy_id, ENotOwner);

        let TransferPolicyCap { id: cap_id, policy_id: _ } = cap;
        let TransferPolicy { id, rules: _, balance } = self;

        object::delete(id);
        object::delete(cap_id);
        coin::from_balance(balance, ctx)
>>>>>>> 6f8a5b6d
    }

    /// Allow a `TransferRequest` for the type `T`. The call is protected
    /// by the type constraint, as only the publisher of the `T` can get
    /// `TransferPolicy<T>`.
    ///
    /// Note: unless there's a policy for `T` to allow transfers,
    /// Kiosk trades will not be possible.
    public fun confirm_request<T>(
        self: &TransferPolicy<T>, request: TransferRequest<T>
    ): ID {
        let TransferRequest {
            originator,
            receipts,
            ft_paid_amounts: _,
        } = request;
        let completed = vec_set::into_keys(receipts);
        let total = vector::length(&completed);

        assert!(total == vec_set::size(&self.rules), EPolicyNotSatisfied);

        while (total > 0) {
            let rule_type = vector::pop_back(&mut completed);
            assert!(vec_set::contains(&self.rules, &rule_type), EIllegalRule);
            total = total - 1;
        };

        originator
    }

    // === Rules Logic ===

    /// Add a custom Rule to the `TransferPolicy`. Once set, `TransferRequest` must
    /// receive a confirmation of the rule executed so the hot potato can be unpacked.
    ///
    /// - T: the type to which TransferPolicy<T> is applied.
    /// - Rule: the witness type for the Custom rule
    /// - Config: a custom configuration for the rule
    ///
    /// Config requires `drop` to allow creators to remove any policy at any moment,
    /// even if graceful unpacking has not been implemented in a "rule module".
    public fun add_rule<T, Rule: drop, Config: store + drop>(
        _: Rule, policy: &mut TransferPolicy<T>, cap: &TransferPolicyCap<T>, cfg: Config
    ) {
        assert!(object::id(policy) == cap.policy_id, ENotOwner);
        assert!(!has_rule<T, Rule>(policy), ERuleAlreadySet);
        df::add(&mut policy.id, RuleKey<Rule> {}, cfg);
        vec_set::insert(&mut policy.rules, type_name::get<Rule>())
    }

    /// Get the custom Config for the Rule (can be only one per "Rule" type).
    public fun get_rule<T, Rule: drop, Config: store + drop>(
        _: Rule, policy: &TransferPolicy<T>)
    : &Config {
        df::borrow(&policy.id, RuleKey<Rule> {})
    }

<<<<<<< HEAD
    public fun add_to_balance<T, FT>(
       policy: &mut TransferPolicy<T>, coin: Coin<FT>
=======
    /// Add some `SUI` to the balance of a `TransferPolicy`.
    public fun add_to_balance<T, Rule: drop>(
        _: Rule, policy: &mut TransferPolicy<T>, coin: Coin<SUI>
>>>>>>> 6f8a5b6d
    ) {
        if (!df::exists_(&policy.id, type_name::get<FT>())) {
            df::add(&mut policy.id, type_name::get<FT>(), balance::zero<FT>());
        };

        let balance: &mut Balance<FT> =
            df::borrow_mut(&mut policy.id, type_name::get<T>());
        coin::put(balance, coin);
    }

    public fun add_sui_to_balance<T>(
       policy: &mut TransferPolicy<T>, coin: Coin<SUI>
    ) {
        add_to_balance(policy, coin)
    }

    /// Adds a `Receipt` to the `TransferRequest`, unblocking the request and
    /// confirming that the policy requirements are satisfied.
    public fun add_receipt<T, Rule: drop>(
        _: Rule, request: &mut TransferRequest<T>
    ) {
        vec_set::insert(&mut request.receipts, type_name::get<Rule>())
    }

    /// Check whether a custom rule has been added to the `TransferPolicy`.
    public fun has_rule<T, Rule: drop>(policy: &TransferPolicy<T>): bool {
        df::exists_(&policy.id, RuleKey<Rule> {})
    }

    /// Remove the Rule from the `TransferPolicy`.
    public fun remove_rule<T, Rule: drop, Config: store + drop>(
        policy: &mut TransferPolicy<T>, cap: &TransferPolicyCap<T>
    ) {
        assert!(object::id(policy) == cap.policy_id, ENotOwner);
        let _: Config = df::remove(&mut policy.id, RuleKey<Rule> {});
    }

    // === Fields access ===

<<<<<<< HEAD
    public fun paid<T, FT>(self: &TransferRequest<T>): Option<u64> {
        if (vec_map::contains(&self.ft_paid_amounts, &type_name::get<FT>())) {
            let paid =
                vec_map::get(&self.ft_paid_amounts, &type_name::get<FT>());

            option::some(*paid)
        } else {
            option::none()
        }
    }

    public fun paid_unwrapped<T, FT>(self: &TransferRequest<T>): u64 {
        option::destroy_some(paid<T, FT>(self))
    }

    public fun paid_in_sui<T>(self: &TransferRequest<T>): Option<u64> {
        paid<T, SUI>(self)
    }

    public fun paid_in_sui_unwrapped<T>(self: &TransferRequest<T>): u64 {
        paid_unwrapped<T, SUI>(self)
    }

    public fun ft_paid_amounts<T>(self: &TransferRequest<T>): &VecMap<TypeName, u64> {
        &self.ft_paid_amounts
    }

    /// Get the `from` field of the `TransferRequest`.
    public fun originator<T>(self: &TransferRequest<T>): ID { self.originator }
}
=======
    /// Get the `paid` field of the `TransferRequest`.
    public fun paid<T>(self: &TransferRequest<T>): u64 { self.paid }

    /// Get the `from` field of the `TransferRequest`.
    public fun from<T>(self: &TransferRequest<T>): ID { self.from }

    /// Get the `metadata_mut` field of the `TransferRequest`.
    public fun metadata_mut<T>(self: &mut TransferRequest<T>): &mut Bag { &mut self.metadata }
}
>>>>>>> 6f8a5b6d
<|MERGE_RESOLUTION|>--- conflicted
+++ resolved
@@ -35,7 +35,6 @@
     /// A "Hot Potato" forcing the buyer to get a transfer permission
     /// from the item type (`T`) owner on purchase attempt.
     struct TransferRequest<phantom T> {
-<<<<<<< HEAD
         /// In case of transfer requests originating from a user we convert
         /// the address to ID with `object::id_from_address`.
         originator: ID,
@@ -64,25 +63,6 @@
     /// A unique capability that allows owner of the `T` to authorize
     /// transfers.
     /// Can only be created with the `Publisher` object.
-=======
-        /// Amount of SUI paid for the item. Can be used to
-        /// calculate the fee / transfer policy enforcement.
-        paid: u64,
-        /// The ID of the Kiosk / Safe the object is being sold from.
-        /// Can be used by the TransferPolicy implementors.
-        from: ID,
-        /// A Bag of custom details attached to the `TransferRequest`.
-        /// The attachments must be resolved before the `TransferRequest`
-        /// can be completed and unpacked to accept the transfer.
-        metadata: Bag,
-        /// Collected Receipts. Used to verify that all of the rules
-        /// were followed and `TransferRequest` can be confirmed.
-        receipts: VecSet<TypeName>
-    }
-
-    /// A unique capability that allows owner of the `T` to authorize
-    /// transfers. Can only be created with the `Publisher` object.
->>>>>>> 6f8a5b6d
     struct TransferPolicy<phantom T> has key, store {
         id: UID,
         /// Set of types of attached rules.
@@ -105,7 +85,6 @@
 
     /// Construct a new `TransferRequest` hot potato which requires an
     /// approving action from the creator to be destroyed / resolved.
-<<<<<<< HEAD
     public fun builder<T>(originator: ID): TransferRequestBuilder<T> {
         TransferRequestBuilder {
             originator,
@@ -123,11 +102,6 @@
 
     public fun build<T>(builder: TransferRequestBuilder<T>): TransferRequest<T> {
         let TransferRequestBuilder { originator, ft_paid_amounts } = builder;
-=======
-    public fun new_request<T>(
-        paid: u64, from: ID, ctx: &mut TxContext
-    ): TransferRequest<T> {
->>>>>>> 6f8a5b6d
         TransferRequest {
             originator,
             ft_paid_amounts,
@@ -149,7 +123,6 @@
         event::emit(TransferPolicyCreated<T> { id: policy_id });
 
         (
-<<<<<<< HEAD
             TransferPolicy { id, rules: vec_set::empty() },
             TransferPolicyCap { id: object::new(ctx), policy_id },
         )
@@ -163,36 +136,6 @@
         amount: Option<u64>,
         ctx: &mut TxContext,
     ): Coin<FT> {
-=======
-            TransferPolicy { id, rules: vec_set::empty(), balance: balance::zero() },
-            TransferPolicyCap { id: object::new(ctx), policy_id }
-        )
-    }
-
-    /// Special case for the `sui::collectible` module to be able to register a
-    /// type without a `Publisher` object. Is not magical and a similar logic
-    /// can be implemented for the regular `new_transfer_policy_cap` call for
-    /// wrapped types.
-    public(friend) fun new_protected<T>(
-        ctx: &mut TxContext
-    ): (TransferPolicy<T>, TransferPolicyCap<T>) {
-        let id = object::new(ctx);
-        let policy_id = object::uid_to_inner(&id);
-
-        event::emit(TransferPolicyCreated<T> { id: policy_id });
-
-        (
-            TransferPolicy { id, rules: vec_set::empty(), balance: balance::zero() },
-            TransferPolicyCap { id: object::new(ctx), policy_id }
-        )
-    }
-
-    /// Withdraw some amount of profits from the `TransferPolicy`. If amount is not
-    /// specified, all profits are withdrawn.
-    public fun withdraw<T>(
-        self: &mut TransferPolicy<T>, cap: &TransferPolicyCap<T>, amount: Option<u64>, ctx: &mut TxContext
-    ): Coin<SUI> {
->>>>>>> 6f8a5b6d
         assert!(object::id(self) == cap.policy_id, ENotOwner);
 
         let ft_balance: &mut Balance<FT> =
@@ -206,26 +149,7 @@
             balance::value(ft_balance)
         };
 
-<<<<<<< HEAD
         coin::take(ft_balance, amount, ctx)
-=======
-        coin::take(&mut self.balance, amount, ctx)
-    }
-
-    /// Destroy a TransferPolicyCap.
-    /// Can be performed by any party as long as they own it.
-    public fun destroy_and_withdraw<T>(
-        self: TransferPolicy<T>, cap: TransferPolicyCap<T>, ctx: &mut TxContext
-    ): Coin<SUI> {
-        assert!(object::id(&self) == cap.policy_id, ENotOwner);
-
-        let TransferPolicyCap { id: cap_id, policy_id: _ } = cap;
-        let TransferPolicy { id, rules: _, balance } = self;
-
-        object::delete(id);
-        object::delete(cap_id);
-        coin::from_balance(balance, ctx)
->>>>>>> 6f8a5b6d
     }
 
     /// Allow a `TransferRequest` for the type `T`. The call is protected
@@ -283,14 +207,8 @@
         df::borrow(&policy.id, RuleKey<Rule> {})
     }
 
-<<<<<<< HEAD
     public fun add_to_balance<T, FT>(
        policy: &mut TransferPolicy<T>, coin: Coin<FT>
-=======
-    /// Add some `SUI` to the balance of a `TransferPolicy`.
-    public fun add_to_balance<T, Rule: drop>(
-        _: Rule, policy: &mut TransferPolicy<T>, coin: Coin<SUI>
->>>>>>> 6f8a5b6d
     ) {
         if (!df::exists_(&policy.id, type_name::get<FT>())) {
             df::add(&mut policy.id, type_name::get<FT>(), balance::zero<FT>());
@@ -330,7 +248,6 @@
 
     // === Fields access ===
 
-<<<<<<< HEAD
     public fun paid<T, FT>(self: &TransferRequest<T>): Option<u64> {
         if (vec_map::contains(&self.ft_paid_amounts, &type_name::get<FT>())) {
             let paid =
@@ -360,15 +277,4 @@
 
     /// Get the `from` field of the `TransferRequest`.
     public fun originator<T>(self: &TransferRequest<T>): ID { self.originator }
-}
-=======
-    /// Get the `paid` field of the `TransferRequest`.
-    public fun paid<T>(self: &TransferRequest<T>): u64 { self.paid }
-
-    /// Get the `from` field of the `TransferRequest`.
-    public fun from<T>(self: &TransferRequest<T>): ID { self.from }
-
-    /// Get the `metadata_mut` field of the `TransferRequest`.
-    public fun metadata_mut<T>(self: &mut TransferRequest<T>): &mut Bag { &mut self.metadata }
-}
->>>>>>> 6f8a5b6d
+}