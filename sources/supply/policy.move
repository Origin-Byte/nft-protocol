//! Module contaning `SupplyPolicy` type.
//! 
//! A `SupplyPolicy` can be regulated or unregulated. Regulated policies
//! can have a ceiling on the maximum supply and keep track 
//! of the current supply, whilst unregulated policies have no supply 
//! constraints nor they keep track of the number of minted objects.
module nft_protocol::supply_policy {
    use std::option::{Self, Option};
    use nft_protocol::supply::{Self, Supply};

    struct SupplyPolicy has store {
        regulated: bool, 
        supply: Option<Supply>,
    }

    public fun create_regulated(
        max_supply: Option<u64>,
        frozen: bool,
    ): SupplyPolicy {
        SupplyPolicy {
            regulated: true,
            supply: option::some(supply::new(max_supply, frozen)),
        }
    }

    public fun create_unregulated(
    ): SupplyPolicy {
        SupplyPolicy {
            regulated: false,
            supply: option::none(),
        }
    }

    public fun supply(
        policy: &SupplyPolicy
    ): &Supply {
        assert!(policy.regulated == true, 0);
        option::borrow(&policy.supply)
    }

    public fun supply_mut(
        policy: &mut SupplyPolicy
    ): &mut Supply {
        assert!(policy.regulated == true, 0);
        option::borrow_mut(&mut policy.supply)
    }

    public fun cap_supply(policy: &mut SupplyPolicy, value: u64) {
        assert!(policy.regulated == true, 0);
        supply::cap_supply(option::borrow_mut(&mut policy.supply), value);
    }

    /// Increases the `supply.max` by the `value` amount for 
<<<<<<< HEAD
    /// `Limited` collections. Invokes `supply::increase_cap()`
=======
    /// regulated policies. Invokes `supply::increase_cap()`
>>>>>>> c52977a6
    public fun increase_max_supply(
        policy: &mut SupplyPolicy,
        value: u64,
    ) {
        assert!(!regulated(policy), 0);

        supply::increase_cap(
            supply_mut(policy),
            value
        )
    }

    /// Decreases the `supply.cap` by the `value` amount for 
<<<<<<< HEAD
    /// `Limited` collections. This function call fails if one attempts
=======
    /// regulated policies. This function call fails if one attempts
>>>>>>> c52977a6
    /// to decrease the supply cap to a value below the current supply.
    /// Invokes `supply::decrease_cap()`
    public fun decrease_max_supply(
        policy: &mut SupplyPolicy,
        value: u64
    ) {
        assert!(!regulated(policy), 0);

        supply::decrease_cap(
            supply_mut(policy),
            value
        )
    }

<<<<<<< HEAD
    /// Increase `supply.current` for `Limited`
=======
    /// Increase `supply.current` for regulated policies
>>>>>>> c52977a6
    public fun increase_supply(
        policy: &mut SupplyPolicy,
        value: u64
    ) {
<<<<<<< HEAD
        assert!(regulated(policy), 0);
=======
        assert!(!regulated(policy), 0);
>>>>>>> c52977a6

        supply::increase_supply(
            supply_mut(policy),
            value
        )
    }

    public fun decrease_supply(
        policy: &mut SupplyPolicy,
        value: u64
    ) {
        supply::decrease_supply(
            supply_mut(policy),
            value
        )
    }

<<<<<<< HEAD
    public fun destroy_capped(policy: SupplyPolicy) {
        // One can only destroy a SupplyPolicy that is not blind
=======
    public fun destroy_regulated(policy: SupplyPolicy) {
        // One can only destroy a SupplyPolicy that is regulated
>>>>>>> c52977a6
        assert!(policy.regulated == true, 0);

        assert!(supply::current(option::borrow(&policy.supply)) == 0, 0);
        let SupplyPolicy {
            regulated: _,
            supply
        } = policy;

        supply::destroy(option::extract(&mut supply));
        option::destroy_none(supply);
    }

    public fun regulated(
        policy: &SupplyPolicy,
    ): bool {
        policy.regulated
    }
}<|MERGE_RESOLUTION|>--- conflicted
+++ resolved
@@ -51,11 +51,7 @@
     }
 
     /// Increases the `supply.max` by the `value` amount for 
-<<<<<<< HEAD
-    /// `Limited` collections. Invokes `supply::increase_cap()`
-=======
     /// regulated policies. Invokes `supply::increase_cap()`
->>>>>>> c52977a6
     public fun increase_max_supply(
         policy: &mut SupplyPolicy,
         value: u64,
@@ -69,11 +65,7 @@
     }
 
     /// Decreases the `supply.cap` by the `value` amount for 
-<<<<<<< HEAD
-    /// `Limited` collections. This function call fails if one attempts
-=======
     /// regulated policies. This function call fails if one attempts
->>>>>>> c52977a6
     /// to decrease the supply cap to a value below the current supply.
     /// Invokes `supply::decrease_cap()`
     public fun decrease_max_supply(
@@ -88,20 +80,12 @@
         )
     }
 
-<<<<<<< HEAD
-    /// Increase `supply.current` for `Limited`
-=======
     /// Increase `supply.current` for regulated policies
->>>>>>> c52977a6
     public fun increase_supply(
         policy: &mut SupplyPolicy,
         value: u64
     ) {
-<<<<<<< HEAD
         assert!(regulated(policy), 0);
-=======
-        assert!(!regulated(policy), 0);
->>>>>>> c52977a6
 
         supply::increase_supply(
             supply_mut(policy),
@@ -113,19 +97,16 @@
         policy: &mut SupplyPolicy,
         value: u64
     ) {
+        assert!(regulated(policy), 0);
+        
         supply::decrease_supply(
             supply_mut(policy),
             value
         )
     }
 
-<<<<<<< HEAD
-    public fun destroy_capped(policy: SupplyPolicy) {
-        // One can only destroy a SupplyPolicy that is not blind
-=======
     public fun destroy_regulated(policy: SupplyPolicy) {
         // One can only destroy a SupplyPolicy that is regulated
->>>>>>> c52977a6
         assert!(policy.regulated == true, 0);
 
         assert!(supply::current(option::borrow(&policy.supply)) == 0, 0);
