module nft_protocol::supply {
    use std::option::{Self, Option};
    use nft_protocol::err;

    struct Supply has store {
        frozen: bool,
        max: Option<u64>,
        current: u64,
    }

    // === Supply <-> morphing and accessors  ===

    public fun max(supply: &Supply): Option<u64> {
        supply.max
    }

    public fun current(supply: &Supply): u64 {
        supply.current
    }

    public fun cap_supply(supply: &mut Supply, value: u64) {
<<<<<<< HEAD
        assert!(option::is_none(&supply.max), err::supply_is_limited());
        option::fill(&mut supply.max, value);
    }

    public fun increase_cap(supply: &mut Supply, value: u64) {
        assert!(!option::is_none(&supply.max), err::supply_is_unlimited());
        assert!(supply.frozen == false, err::frozen_supply());
=======
        assert!(option::is_none(&supply.max), 0);
        option::fill(&mut supply.max, value);
    }

    public fun increase_supply(supply: &mut Supply, value: u64) {
        assert!(!option::is_none(&supply.max), 0);
        assert!(supply.current <= *option::borrow(&supply.max), 0);
        supply.current = supply.current + value;
    }

    public fun decrease_supply(supply: &mut Supply, value: u64) {
        assert!(supply.current > value, 0);
        supply.current = supply.current - value;
    }

    public fun increase_cap(supply: &mut Supply, value: u64) {
        assert!(!option::is_none(&supply.max), 0);
        assert!(supply.frozen == false, 0);
>>>>>>> 162132a1
        
        let cap = option::extract(&mut supply.max);
        option::fill(&mut supply.max, cap + value);
    }

    public fun decrease_cap(supply: &mut Supply, value: u64) {
<<<<<<< HEAD
        assert!(!option::is_none(&supply.max), err::supply_is_unlimited());
        assert!(supply.frozen == false, err::frozen_supply());
        
        // Decrease in supply cap cannot result in supply cap smaller
        // than current supply
        assert!(
            *option::borrow(&supply.max) - value > supply.current,
            err::max_supply_cannot_be_below_current_supply()
        );
        
        let max = option::extract(&mut supply.max);
        option::fill(&mut supply.max, max + value);
    }

    public fun increase_supply(supply: &mut Supply, value: u64) {
        assert!(!option::is_none(&supply.max), err::supply_is_unlimited());
        assert!(
            supply.current <= *option::borrow(&supply.max),
            err::supply_maxed_out()
        );

        supply.current = supply.current + value;
    }

    public fun decrease_supply(supply: &mut Supply, value: u64) {
        assert!(supply.current > value, err::current_supply_cannot_be_negative());
        supply.current = supply.current - value;
=======
        assert!(!option::is_none(&supply.max), 0);
        assert!(supply.frozen == false, 0);
        
        // Decrease in supply cap cannot result in supply cap smaller
        // than current supply
        assert!(*option::borrow(&supply.max) - value > supply.current, 0);
        
        let max = option::extract(&mut supply.max);
        option::fill(&mut supply.max, max + value);
>>>>>>> 162132a1
    }

    public fun destroy(supply: Supply) {
        // TODO: Confirm this is secure
<<<<<<< HEAD
        assert!(supply.current == 0, err::supply_is_not_zero());
=======
        assert!(supply.current == 0, 0);
>>>>>>> 162132a1
        let Supply { frozen: _, max: _, current: _ } = supply;
    }

    public fun new(max: Option<u64>, frozen: bool): Supply {
        Supply { frozen: frozen, max: max, current: 0 }
    }
}<|MERGE_RESOLUTION|>--- conflicted
+++ resolved
@@ -19,7 +19,6 @@
     }
 
     public fun cap_supply(supply: &mut Supply, value: u64) {
-<<<<<<< HEAD
         assert!(option::is_none(&supply.max), err::supply_is_limited());
         option::fill(&mut supply.max, value);
     }
@@ -27,33 +26,12 @@
     public fun increase_cap(supply: &mut Supply, value: u64) {
         assert!(!option::is_none(&supply.max), err::supply_is_unlimited());
         assert!(supply.frozen == false, err::frozen_supply());
-=======
-        assert!(option::is_none(&supply.max), 0);
-        option::fill(&mut supply.max, value);
-    }
-
-    public fun increase_supply(supply: &mut Supply, value: u64) {
-        assert!(!option::is_none(&supply.max), 0);
-        assert!(supply.current <= *option::borrow(&supply.max), 0);
-        supply.current = supply.current + value;
-    }
-
-    public fun decrease_supply(supply: &mut Supply, value: u64) {
-        assert!(supply.current > value, 0);
-        supply.current = supply.current - value;
-    }
-
-    public fun increase_cap(supply: &mut Supply, value: u64) {
-        assert!(!option::is_none(&supply.max), 0);
-        assert!(supply.frozen == false, 0);
->>>>>>> 162132a1
         
         let cap = option::extract(&mut supply.max);
         option::fill(&mut supply.max, cap + value);
     }
 
     public fun decrease_cap(supply: &mut Supply, value: u64) {
-<<<<<<< HEAD
         assert!(!option::is_none(&supply.max), err::supply_is_unlimited());
         assert!(supply.frozen == false, err::frozen_supply());
         
@@ -81,26 +59,10 @@
     public fun decrease_supply(supply: &mut Supply, value: u64) {
         assert!(supply.current > value, err::current_supply_cannot_be_negative());
         supply.current = supply.current - value;
-=======
-        assert!(!option::is_none(&supply.max), 0);
-        assert!(supply.frozen == false, 0);
-        
-        // Decrease in supply cap cannot result in supply cap smaller
-        // than current supply
-        assert!(*option::borrow(&supply.max) - value > supply.current, 0);
-        
-        let max = option::extract(&mut supply.max);
-        option::fill(&mut supply.max, max + value);
->>>>>>> 162132a1
     }
 
     public fun destroy(supply: Supply) {
-        // TODO: Confirm this is secure
-<<<<<<< HEAD
         assert!(supply.current == 0, err::supply_is_not_zero());
-=======
-        assert!(supply.current == 0, 0);
->>>>>>> 162132a1
         let Supply { frozen: _, max: _, current: _ } = supply;
     }
 
