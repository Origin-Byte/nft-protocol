--- conflicted
+++ resolved
@@ -3,10 +3,6 @@
     use nft_protocol::nft::{Self, NFT};
     use nft_protocol::safe::{Self, Safe, OwnerCap};
     use nft_protocol::transfer_whitelist::{Self, Whitelist};
-<<<<<<< HEAD
-
-=======
->>>>>>> 647d1c32
     use sui::object;
     use sui::test_scenario::{Self, Scenario, ctx};
     use sui::transfer::transfer;
@@ -775,16 +771,8 @@
     }
 
     fun dummy_whitelist(scenario: &mut Scenario): Whitelist {
-<<<<<<< HEAD
-        let col = collection::create<Foo>(
-            1,
-            true,
-            USER,
-            ctx(scenario),
-=======
         let col_cap = transfer_whitelist::create_collection_cap<Foo, Witness>(
             &Witness {}, ctx(scenario),
->>>>>>> 647d1c32
         );
 
         let wl = transfer_whitelist::create(Witness {}, ctx(scenario));
