--- conflicted
+++ resolved
@@ -39,14 +39,9 @@
         let wl_id = object::id(&wl);
 
         transfer_allowlist::insert_collection<Foo, Witness>(
-<<<<<<< HEAD
-=======
-            &Witness {},
-            witness::from_witness(Witness {}),
->>>>>>> 773594cb
             &mut wl,
             &Witness {},
-            witness::from_witness<Foo, Witness>(&Witness {}),
+            &witness::from_witness(&Witness {}),
         );
 
         public_transfer(cap, creator);
