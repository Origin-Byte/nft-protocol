module nft_protocol::suimarines {
    use std::vector;
    use std::string;

    use sui::balance;
    use sui::transfer::transfer;
    use sui::tx_context::{Self, TxContext};

    use nft_protocol::nft;
    use nft_protocol::display;
    use nft_protocol::fixed_price;
<<<<<<< HEAD
    use nft_protocol::royalty_bps;
    use nft_protocol::outlet::{Self, NftCertificate};
    use nft_protocol::royalties::{Self, TradePayment};
    use nft_protocol::launchpad::{Self, Launchpad, Slot};s
    use nft_protocol::collection::{Self, Collection, MintAuthority};
=======
    use nft_protocol::nft;
    use nft_protocol::royalties::{Self, TradePayment};
    use nft_protocol::royalty;
    use nft_protocol::sale::{Self, NftCertificate};
    use nft_protocol::tags;
    use nft_protocol::attribution;
>>>>>>> 2336ef73

    /// One time witness is only instantiated in the init method
    struct SUIMARINES has drop {}

    /// Can be used for authorization of other actions post-creation. It is
    /// vital that this struct is not freely given to any contract, because it
    /// serves as an auth token.
    struct Witness has drop {}

    fun init(witness: SUIMARINES, ctx: &mut TxContext) {
        let (mint_cap, collection) = collection::create<SUIMARINES>(
            &witness,
            100, // max supply
            false, // is mutable
            ctx,
        );

        transfer(mint_cap, tx_context::sender(ctx));

        collection::add_domain(
            &mut collection,
            attribution::from_address(@0x6c86ac4a796204ea09a87b6130db0c38263c1890)
        );

        // Register custom domains
        display::add_collection_display_domain(
            &mut collection,
            string::utf8(b"Suimarines"),
            string::utf8(b"A unique NFT collection of Suimarines on Sui"),
        );

        display::add_collection_url_domain(
            &mut collection,
            sui::url::new_unsafe_from_bytes(b"https://originbyte.io/"),
        );

        display::add_collection_symbol_domain(
            &mut collection,
            string::utf8(b"SUIM")
        );

        royalty::add_royalty_domain(&mut collection, ctx);
        royalty::add_proportional_royalty(
            &mut collection,
            nft_protocol::royalty_strategy_bps::new(100),
            ctx,
        );

        let tags = tags::empty(ctx);
        tags::add_tag(&mut tags, tags::art(), ctx);
        tags::add_collection_tag_domain(&mut collection, tags);

        let collection_id = collection::share<SUIMARINES>(collection);

        let whitelist = vector::empty();
        vector::push_back(&mut whitelist, true);
        vector::push_back(&mut whitelist, false);

        let prices = vector::empty();
        vector::push_back(&mut prices, 1000);
        vector::push_back(&mut prices, 2000);

        let admin = @0x6c86ac4a796204ea09a87b6430db0c38263c1890;

        let collections = vector::singleton(collection_id);
    }

    public entry fun collect_royalty<FT>(
        payment: &mut TradePayment<SUIMARINES, FT>,
        collection: &mut Collection<SUIMARINES>,
        ctx: &mut TxContext,
    ) {
        let b = royalties::balance_mut(Witness {}, payment);

        let domain = royalty::royalty_domain_mut(collection);
        let royalty_owed =
            royalty::calculate_proportional_royalty(domain, balance::value(b));

        royalty::transfer_royalties(domain, b, royalty_owed);
        royalties::transfer_remaining_to_beneficiary(Witness {}, payment, ctx);
    }

    public entry fun mint_nft(
        name: vector<u8>,
        description: vector<u8>,
        url: vector<u8>,
        attribute_keys: vector<vector<u8>>,
        attribute_values: vector<vector<u8>>,
        mint_authority: &mut MintAuthority<SUIMARINES>,
        sale_index: u64,
        launchpad: &mut Launchpad,
        slot: &mut Slot,
        ctx: &mut TxContext,
    ) {
        unique_nft::mint_regulated_nft(
            name,
            description,
            url,
            attribute_keys,
            attribute_values,
            mint_authority,
            sale_index,
            launchpad,
            ctx,
        );
    }

    public entry fun redeem_certificate(
        certificate: NftCertificate,
        ctx: &mut TxContext
    ) {
        // TODO: Check whether NftCertificate is issued for this collection
        // Pending on Launchpad refactor completion
        outlet::burn_certificate(certificate);

        let nft = nft::new<SUIMARINES>(ctx);

        display::add_display_domain(
            &mut nft,
            string::utf8(b"Suimarine"),
            string::utf8(b"A Unique NFT collection of Suimarines on Sui"),
            ctx,
        );

        transfer(nft, tx_context::sender(ctx));
    }
}<|MERGE_RESOLUTION|>--- conflicted
+++ resolved
@@ -9,20 +9,13 @@
     use nft_protocol::nft;
     use nft_protocol::display;
     use nft_protocol::fixed_price;
-<<<<<<< HEAD
-    use nft_protocol::royalty_bps;
     use nft_protocol::outlet::{Self, NftCertificate};
     use nft_protocol::royalties::{Self, TradePayment};
-    use nft_protocol::launchpad::{Self, Launchpad, Slot};s
-    use nft_protocol::collection::{Self, Collection, MintAuthority};
-=======
-    use nft_protocol::nft;
-    use nft_protocol::royalties::{Self, TradePayment};
+    use nft_protocol::launchpad::{Self, Launchpad, Slot};
+    use nft_protocol::collection::{Self, Collection, MintCap};
     use nft_protocol::royalty;
-    use nft_protocol::sale::{Self, NftCertificate};
     use nft_protocol::tags;
     use nft_protocol::attribution;
->>>>>>> 2336ef73
 
     /// One time witness is only instantiated in the init method
     struct SUIMARINES has drop {}
@@ -111,7 +104,7 @@
         url: vector<u8>,
         attribute_keys: vector<vector<u8>>,
         attribute_values: vector<vector<u8>>,
-        mint_authority: &mut MintAuthority<SUIMARINES>,
+        mint_authority: &mut MintCap<SUIMARINES>,
         sale_index: u64,
         launchpad: &mut Launchpad,
         slot: &mut Slot,
