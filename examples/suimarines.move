module nft_protocol::suimarines {
    use std::vector;
    use std::string;

    use sui::balance;
    use sui::coin;
    use sui::transfer::transfer;
    use sui::tx_context::{Self, TxContext};

<<<<<<< HEAD
    use nft_protocol::nft;
    use nft_protocol::outlet::{Self, NftCertificate};
    use nft_protocol::collection::{Self, Collection, MintAuthority};
=======
    use nft_protocol::collection::{Self, Collection};
    use nft_protocol::display;
>>>>>>> 647d1c32
    use nft_protocol::fixed_price;
    use nft_protocol::nft;
    use nft_protocol::royalties::{Self, TradePayment};
<<<<<<< HEAD
    use nft_protocol::launchpad::{Self, Launchpad, Slot};

    use nft_protocol::display;
=======
    use nft_protocol::royalty_bps;
    use nft_protocol::sale::{Self, NftCertificate};
>>>>>>> 647d1c32

    /// One time witness is only instantiated in the init method
    struct SUIMARINES has drop {}

    /// Can be used for authorization of other actions post-creation. It is
    /// vital that this struct is not freely given to any contract, because it
    /// serves as an auth token.
    struct Witness has drop {}

    fun init(witness: SUIMARINES, ctx: &mut TxContext) {
        let tags: vector<vector<u8>> = vector::empty();
        vector::push_back(&mut tags, b"Art");

        let (mint_cap, collection) = collection::create<SUIMARINES>(
            &witness,
            100, // max supply
            tags,
            false, // is mutable
            ctx,
        );

        transfer(mint_cap, tx_context::sender(ctx));

        // Register custom domains
        display::add_collection_display_domain(
            &mut collection,
            string::utf8(b"Suimarines"),
            string::utf8(b"A unique NFT collection of Suimarines on Sui"),
        );

        display::add_collection_url_domain(
            &mut collection,
            sui::url::new_unsafe_from_bytes(b"https://originbyte.io/"),
        );

        display::add_collection_symbol_domain(
            &mut collection,
            string::utf8(b"SUIM")
        );

        royalty_bps::add_collection_royalty_domain(
            &mut collection,
            @0x6c86ac4a796204ea09a87b6130db0c38263c1890, // royalty receiver
            100, // royalty fee bps
        );

        let collection_id = collection::share<SUIMARINES>(collection);

        let whitelist = vector::empty();
        vector::push_back(&mut whitelist, true);
        vector::push_back(&mut whitelist, false);

        let prices = vector::empty();
        vector::push_back(&mut prices, 1000);
        vector::push_back(&mut prices, 2000);

        let admin = @0x6c86ac4a796204ea09a87b6430db0c38263c1890;

        let collections = vector::singleton(collection_id);
    }

    public entry fun collect_royalty<FT>(
        payment: &mut TradePayment<SUIMARINES, FT>,
        collection: &Collection<SUIMARINES>,
        ctx: &mut TxContext,
    ) {
        let domain = royalty_bps::collection_royalty_domain(collection);

        let b = royalties::balance_mut(Witness {}, payment);
        let royalty = royalty_bps::calculate(domain, balance::value(b));

        transfer(
            coin::take(b, royalty, ctx),
            royalty_bps::receiver(domain),
        );

        royalties::transfer_remaining_to_beneficiary(Witness {}, payment, ctx);
    }

    public entry fun mint_nft(
        name: vector<u8>,
        description: vector<u8>,
        url: vector<u8>,
        attribute_keys: vector<vector<u8>>,
        attribute_values: vector<vector<u8>>,
        mint_authority: &mut MintAuthority<SUIMARINES>,
        sale_index: u64,
        launchpad: &mut Launchpad,
        slot: &mut Slot,
        ctx: &mut TxContext,
    ) {
        unique_nft::mint_regulated_nft(
            name,
            description,
            url,
            attribute_keys,
            attribute_values,
            mint_authority,
            sale_index,
            launchpad,
            ctx,
        );
    }

    public entry fun redeem_certificate(
        certificate: NftCertificate,
        ctx: &mut TxContext
    ) {
        // TODO: Check whether NftCertificate is issued for this collection
        // Pending on Launchpad refactor completion
        outlet::burn_certificate(certificate);

        let nft = nft::new<SUIMARINES>(ctx);

        display::add_display_domain(
            &mut nft,
            string::utf8(b"Suimarine"),
            string::utf8(b"A Unique NFT collection of Suimarines on Sui"),
            ctx,
        );

        transfer(nft, tx_context::sender(ctx));
    }
}<|MERGE_RESOLUTION|>--- conflicted
+++ resolved
@@ -7,25 +7,14 @@
     use sui::transfer::transfer;
     use sui::tx_context::{Self, TxContext};
 
-<<<<<<< HEAD
     use nft_protocol::nft;
+    use nft_protocol::display;
+    use nft_protocol::fixed_price;
+    use nft_protocol::royalty_bps;
     use nft_protocol::outlet::{Self, NftCertificate};
+    use nft_protocol::royalties::{Self, TradePayment};
+    use nft_protocol::launchpad::{Self, Launchpad, Slot};s
     use nft_protocol::collection::{Self, Collection, MintAuthority};
-=======
-    use nft_protocol::collection::{Self, Collection};
-    use nft_protocol::display;
->>>>>>> 647d1c32
-    use nft_protocol::fixed_price;
-    use nft_protocol::nft;
-    use nft_protocol::royalties::{Self, TradePayment};
-<<<<<<< HEAD
-    use nft_protocol::launchpad::{Self, Launchpad, Slot};
-
-    use nft_protocol::display;
-=======
-    use nft_protocol::royalty_bps;
-    use nft_protocol::sale::{Self, NftCertificate};
->>>>>>> 647d1c32
 
     /// One time witness is only instantiated in the init method
     struct SUIMARINES has drop {}
