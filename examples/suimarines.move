module nft_protocol::suimarines {
    use std::vector;
    use std::string;

    use sui::balance;
    use sui::coin;
    use sui::transfer::transfer;
    use sui::tx_context::{Self, TxContext};

    use nft_protocol::collection::{Self, Collection};
    use nft_protocol::display;
    use nft_protocol::fixed_price;
    use nft_protocol::nft;
    use nft_protocol::royalties::{Self, TradePayment};
    use nft_protocol::royalty_bps;
    use nft_protocol::sale::{Self, NftCertificate};
    use nft_protocol::tags;

    /// One time witness is only instantiated in the init method
    struct SUIMARINES has drop {}

    /// Can be used for authorization of other actions post-creation. It is
    /// vital that this struct is not freely given to any contract, because it
    /// serves as an auth token.
    struct Witness has drop {}

    fun init(witness: SUIMARINES, ctx: &mut TxContext) {
<<<<<<< HEAD
        let collection = collection::create<SUIMARINES>(
=======
        let tags: vector<vector<u8>> = vector::empty();
        vector::push_back(&mut tags, b"Art");

        let (mint_cap, collection) = collection::create<SUIMARINES>(
            &witness,
>>>>>>> 647d1c32
            100, // max supply
            false, // is mutable
            ctx,
        );

        transfer(mint_cap, tx_context::sender(ctx));

        // Register custom domains
        display::add_collection_display_domain(
            &mut collection,
            string::utf8(b"Suimarines"),
            string::utf8(b"A unique NFT collection of Suimarines on Sui"),
        );

        display::add_collection_url_domain(
            &mut collection,
            sui::url::new_unsafe_from_bytes(b"https://originbyte.io/"),
        );

        display::add_collection_symbol_domain(
            &mut collection,
            string::utf8(b"SUIM")
        );

        royalty_bps::add_collection_royalty_domain(
            &mut collection,
            @0x6c86ac4a796204ea09a87b6130db0c38263c1890, // royalty receiver
            100, // royalty fee bps
        );

        let tags = tags::empty(ctx);
        tags::add_tag(&mut tags, tags::art(), ctx);
        tags::add_collection_tag_domain(&mut collection, tags);

        let collection_id = collection::share<SUIMARINES>(collection);

        let whitelist = vector::empty();
        vector::push_back(&mut whitelist, true);
        vector::push_back(&mut whitelist, false);

        let prices = vector::empty();
        vector::push_back(&mut prices, 1000);
        vector::push_back(&mut prices, 2000);

        fixed_price::create_market(
            witness,
            tx_context::sender(ctx), // admin
            collection_id,
            @0x6c86ac4a796204ea09a87b6130db0c38263c1890,
            true, // is_embedded
            whitelist, prices,
            ctx,
        );
    }

    public entry fun collect_royalty<FT>(
        payment: &mut TradePayment<SUIMARINES, FT>,
        collection: &Collection<SUIMARINES>,
        ctx: &mut TxContext,
    ) {
        let domain = royalty_bps::collection_royalty_domain(collection);

        let b = royalties::balance_mut(Witness {}, payment);
        let royalty = royalty_bps::calculate(domain, balance::value(b));

        transfer(
            coin::take(b, royalty, ctx),
            royalty_bps::receiver(domain),
        );

        royalties::transfer_remaining_to_beneficiary(Witness {}, payment, ctx);
    }

    public entry fun redeem_certificate(
        certificate: NftCertificate,
        ctx: &mut TxContext
    ) {
        // TODO: Check whether NftCertificate is issued for this collection
        // Pending on Launchpad refactor completion
        sale::burn_certificate(certificate);

        let nft = nft::new<SUIMARINES>(ctx);

        display::add_display_domain(
            &mut nft,
            string::utf8(b"Suimarine"),
            string::utf8(b"A Unique NFT collection of Suimarines on Sui"),
            ctx,
        );

        transfer(nft, tx_context::sender(ctx));
    }
}<|MERGE_RESOLUTION|>--- conflicted
+++ resolved
@@ -25,15 +25,8 @@
     struct Witness has drop {}
 
     fun init(witness: SUIMARINES, ctx: &mut TxContext) {
-<<<<<<< HEAD
-        let collection = collection::create<SUIMARINES>(
-=======
-        let tags: vector<vector<u8>> = vector::empty();
-        vector::push_back(&mut tags, b"Art");
-
         let (mint_cap, collection) = collection::create<SUIMARINES>(
             &witness,
->>>>>>> 647d1c32
             100, // max supply
             false, // is mutable
             ctx,
