--- conflicted
+++ resolved
@@ -7,15 +7,6 @@
     use sui::transfer::transfer;
     use sui::tx_context::{Self, TxContext};
 
-<<<<<<< HEAD
-    use nft_protocol::collection::{Self, Collection};
-    use nft_protocol::display;
-    use nft_protocol::fixed_price;
-    use nft_protocol::nft;
-    use nft_protocol::royalties::{Self, TradePayment};
-    use nft_protocol::royalty_bps;
-    use nft_protocol::sale::{Self, NftCertificate};
-=======
     use nft_protocol::nft;
     use nft_protocol::outlet::{Self, NftCertificate};
     use nft_protocol::collection::{Self, Collection, MintAuthority};
@@ -25,7 +16,11 @@
     use nft_protocol::launchpad::{Self, Launchpad, Trebuchet};
 
     use nft_protocol::display;
->>>>>>> fde3108c
+    use nft_protocol::fixed_price;
+    use nft_protocol::nft;
+    use nft_protocol::royalties::{Self, TradePayment};
+    use nft_protocol::royalty_bps;
+    use nft_protocol::sale::{Self, NftCertificate};
 
     /// One time witness is only instantiated in the init method
     struct SUIMARINES has drop {}
