--- conflicted
+++ resolved
@@ -81,24 +81,6 @@
         transfer::public_share_object(collection);
     }
 
-<<<<<<< HEAD
-=======
-    public entry fun collect_royalty<FT>(
-        payment: &mut TradePayment<Nft<FOOTBYTES>, FT>,
-        collection: &mut Collection<Nft<FOOTBYTES>>,
-        ctx: &mut TxContext,
-    ) {
-        let b = royalties::balance_mut(Witness {}, payment);
-
-        let domain = royalty::royalty_domain(collection);
-        let royalty_owed =
-            royalty::calculate_proportional_royalty(domain, balance::value(b));
-
-        royalty::collect_royalty(collection, b, royalty_owed);
-        royalties::transfer_remaining_to_beneficiary(Witness {}, payment, ctx);
-    }
-
->>>>>>> beb7545e
     public entry fun mint_nft_template(
         name: String,
         description: String,
