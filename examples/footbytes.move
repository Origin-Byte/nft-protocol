module nft_protocol::footbytes {
    use std::string::{Self, String};

    use sui::transfer;
    use sui::tx_context::{Self, TxContext};

<<<<<<< HEAD
    use nft_protocol::collection::{Self, Collection};
=======
    use nft_protocol::nft::{Self, Nft};
    use nft_protocol::url;
    use nft_protocol::tags;
    use nft_protocol::symbol;
    use nft_protocol::royalty;
    use nft_protocol::display;
>>>>>>> 773594cb
    use nft_protocol::creators;
    use nft_protocol::display;
    use nft_protocol::metadata_bag;
    use nft_protocol::metadata;
    use nft_protocol::mint_cap::MintCap;
    use nft_protocol::nft::{Self, Nft};
    use nft_protocol::ob_transfer_request;
    use nft_protocol::royalty_strategy_bps;
    use nft_protocol::royalty;
    use nft_protocol::tags;
    use nft_protocol::url;
    use nft_protocol::witness;

    /// One time witness is only instantiated in the init method
    struct FOOTBYTES has drop {}

    /// Can be used for authorization of other actions post-creation. It is
    /// vital that this struct is not freely given to any contract, because it
    /// serves as an auth token.
    struct Witness has drop {}

    fun init(witness: FOOTBYTES, ctx: &mut TxContext) {
<<<<<<< HEAD
        let (mint_cap, collection) = collection::create(&witness, ctx);
        let witness = witness::from_witness(&Witness {});
=======
        let (mint_cap, collection) = collection::create(witness, ctx);
>>>>>>> 773594cb

        collection::add_domain(
            Witness {},
            &mut collection,
            creators::from_address<FOOTBYTES, Witness>(
                Witness {}, tx_context::sender(ctx),
            ),
        );

        // Register custom domains
        collection::add_domain(
            Witness {},
            &mut collection,
            display::new(
                string::utf8(b"Football digital stickers"),
                string::utf8(b"A NFT collection of football player collectibles"),
            ),
        );

        collection::add_domain(
            Witness {},
            &mut collection,
            sui::url::new_unsafe_from_bytes(b"https://originbyte.io/"),
        );

        collection::add_domain(
            Witness {},
            &mut collection,
            symbol::new(string::utf8(b"FOOT")),
        );

        let royalty_domain = royalty::from_address(tx_context::sender(ctx), ctx);
        let royalty_strategy = royalty_strategy_bps::new(
            &witness, &mut collection, 100, ctx,
        );
        let balance_access_cap = ob_transfer_request::grant_balance_access_cap(&witness);
        royalty_strategy_bps::add_balance_access_cap(
            &mut royalty_strategy, balance_access_cap,
        );
        royalty_strategy_bps::share(royalty_strategy);
        royalty::add_royalty_domain(
            Witness {},
            &mut collection,
            royalty_domain,
        );

        let tags = tags::empty(ctx);
        tags::add_tag(&mut tags, tags::art());
        collection::add_domain(Witness {}, &mut collection, tags);

        metadata_bag::init_metadata_bag<Nft<FOOTBYTES>, Witness>(
            Witness {},
            &mut collection,
            ctx,
        );

        transfer::public_transfer(mint_cap, tx_context::sender(ctx));
        transfer::public_share_object(collection);
    }

    public entry fun mint_nft_template(
        name: String,
        description: String,
        url: vector<u8>,
        collection: &mut Collection<Nft<FOOTBYTES>>,
        mint_cap: &mut MintCap<Nft<FOOTBYTES>>,
        supply: u64,
        ctx: &mut TxContext,
    ) {
        let url = sui::url::new_unsafe_from_bytes(url);

        let nft = nft::from_mint_cap(mint_cap, name, url, ctx);
        nft::add_domain(Witness {}, &mut nft, display::new(name, description));
        nft::add_domain(Witness {}, &mut nft, url::new(url));

        let metadata = metadata::create_regulated(nft, supply, ctx);
        metadata_bag::add_metadata_to_collection(mint_cap, collection, metadata);
    }
}<|MERGE_RESOLUTION|>--- conflicted
+++ resolved
@@ -4,16 +4,7 @@
     use sui::transfer;
     use sui::tx_context::{Self, TxContext};
 
-<<<<<<< HEAD
     use nft_protocol::collection::{Self, Collection};
-=======
-    use nft_protocol::nft::{Self, Nft};
-    use nft_protocol::url;
-    use nft_protocol::tags;
-    use nft_protocol::symbol;
-    use nft_protocol::royalty;
-    use nft_protocol::display;
->>>>>>> 773594cb
     use nft_protocol::creators;
     use nft_protocol::display;
     use nft_protocol::metadata_bag;
@@ -23,9 +14,9 @@
     use nft_protocol::ob_transfer_request;
     use nft_protocol::royalty_strategy_bps;
     use nft_protocol::royalty;
+    use nft_protocol::symbol;
     use nft_protocol::tags;
     use nft_protocol::url;
-    use nft_protocol::witness;
 
     /// One time witness is only instantiated in the init method
     struct FOOTBYTES has drop {}
@@ -36,12 +27,7 @@
     struct Witness has drop {}
 
     fun init(witness: FOOTBYTES, ctx: &mut TxContext) {
-<<<<<<< HEAD
-        let (mint_cap, collection) = collection::create(&witness, ctx);
-        let witness = witness::from_witness(&Witness {});
-=======
         let (mint_cap, collection) = collection::create(witness, ctx);
->>>>>>> 773594cb
 
         collection::add_domain(
             Witness {},
@@ -73,19 +59,8 @@
             symbol::new(string::utf8(b"FOOT")),
         );
 
-        let royalty_domain = royalty::from_address(tx_context::sender(ctx), ctx);
-        let royalty_strategy = royalty_strategy_bps::new(
-            &witness, &mut collection, 100, ctx,
-        );
-        let balance_access_cap = ob_transfer_request::grant_balance_access_cap(&witness);
-        royalty_strategy_bps::add_balance_access_cap(
-            &mut royalty_strategy, balance_access_cap,
-        );
-        royalty_strategy_bps::share(royalty_strategy);
-        royalty::add_royalty_domain(
-            Witness {},
-            &mut collection,
-            royalty_domain,
+        royalty_strategy_bps::create_domain_and_add_strategy(
+            &Witness {}, &mut collection, 100, ctx,
         );
 
         let tags = tags::empty(ctx);
