--- conflicted
+++ resolved
@@ -37,11 +37,7 @@
             sui::url::new_unsafe_from_bytes(b"https://originbyte.io/"),
         );
 
-<<<<<<< HEAD
-        let collection_id = collection::mint<SUITRADERS>(collection);
-=======
         let collection_id = collection::share<SUITRADERS>(collection);
->>>>>>> d8921b98
 
         let whitelist = vector::empty();
         vector::push_back(&mut whitelist, true);
