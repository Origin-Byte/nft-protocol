module nft_protocol::suitraders {
    use std::ascii;
    use std::option;
    use std::string::{Self, String};

    use sui::transfer;
    use sui::vec_set;
    use sui::tx_context::{Self, TxContext};

    use nft_protocol::attributes;
    use nft_protocol::collection_id;
    use nft_protocol::collection::{Self, Collection};
    use nft_protocol::creators;
    use nft_protocol::display_info;
    use nft_protocol::mint_cap::{Self, MintCap};
    use nft_protocol::nft::{Self, Nft};
    use nft_protocol::bps_royalty_strategy;
    use nft_protocol::tags;
    use nft_protocol::warehouse::{Self, Warehouse};
    use nft_protocol::witness;

    /// One time witness is only instantiated in the init method
    struct SUITRADERS has drop {}

    /// Can be used for authorization of other actions post-creation. It is
    /// vital that this struct is not freely given to any contract, because it
    /// serves as an auth token.
    struct Witness has drop {}

    fun init(_witness: SUITRADERS, ctx: &mut TxContext) {
        let delegated_witness = witness::from_witness(Witness {});
        let sender = tx_context::sender(ctx);

        let collection: Collection<SUITRADERS> =
            collection::create(delegated_witness, ctx);

        let mint_cap =
            mint_cap::new<SUITRADERS>(delegated_witness, &collection, option::none(), ctx);

        collection::add_domain(
            delegated_witness,
            &mut collection,
            creators::new(vec_set::singleton(sender)),
        );

        // Register custom domains
        collection::add_domain(
            delegated_witness,
            &mut collection,
            display_info::new(
                string::utf8(b"Suimarines"),
                string::utf8(b"A unique NFT collection of Suimarines on Sui"),
            ),
        );

<<<<<<< HEAD
        bps_royalty_strategy::create_domain_and_add_strategy<Nft<SUITRADERS>>(
=======
        royalty_strategy_bps::create_domain_and_add_strategy(
>>>>>>> 44ae5046
            delegated_witness, &mut collection, 100, ctx,
        );

        let tags = tags::empty(ctx);
        tags::add_tag(&mut tags, tags::art());
        collection::add_domain(delegated_witness, &mut collection, tags);

        let listing = nft_protocol::listing::new(
            tx_context::sender(ctx),
            tx_context::sender(ctx),
            ctx,
        );

        let inventory_id = nft_protocol::listing::create_warehouse<Nft<SUITRADERS>>(
            &mut listing, ctx
        );

        nft_protocol::fixed_price::init_venue<Nft<SUITRADERS>, sui::sui::SUI>(
            &mut listing,
            inventory_id,
            false, // is whitelisted
            500, // price
            ctx,
        );

        nft_protocol::dutch_auction::init_venue<Nft<SUITRADERS>, sui::sui::SUI>(
            &mut listing,
            inventory_id,
            false, // is whitelisted
            100, // reserve price
            ctx,
        );

        transfer::public_transfer(mint_cap, tx_context::sender(ctx));
        transfer::public_share_object(listing);
        transfer::public_share_object(collection);
    }

    public entry fun mint_nft(
        name: String,
        description: String,
        url: vector<u8>,
        attribute_keys: vector<ascii::String>,
        attribute_values: vector<ascii::String>,
        mint_cap: &mut MintCap<SUITRADERS>,
        warehouse: &mut Warehouse<Nft<SUITRADERS>>,
        ctx: &mut TxContext,
    ) {
        let delegated_witness = witness::from_witness(Witness {});
        let url = sui::url::new_unsafe_from_bytes(url);

        let nft = nft::from_mint_cap(mint_cap, name, url, ctx);

        nft::add_domain(
            delegated_witness, &mut nft, display_info::new(name, description),
        );

        nft::add_domain(delegated_witness, &mut nft, url);

        nft::add_domain(
            delegated_witness,
            &mut nft,
            attributes::from_vec(attribute_keys, attribute_values),
        );

        nft::add_domain(
            delegated_witness, &mut nft, collection_id::from_mint_cap(mint_cap),
        );

        warehouse::deposit_nft(warehouse, nft);
    }

    #[test_only]
    use sui::test_scenario::{Self, ctx};

    #[test_only]
    const USER: address = @0xA1C04;

    #[test]
    fun test_examples_suitraders() {
        let scenario = test_scenario::begin(USER);

        init(SUITRADERS {}, ctx(&mut scenario));
        test_scenario::next_tx(&mut scenario, USER);

        assert!(test_scenario::has_most_recent_shared<Collection<SUITRADERS>>(), 0);

        let mint_cap = test_scenario::take_from_address<MintCap<SUITRADERS>>(
            &scenario, USER,
        );

        // TODO: Add mint function test

        test_scenario::return_to_address(USER, mint_cap);
        test_scenario::next_tx(&mut scenario, USER);

        test_scenario::end(scenario);
    }
}<|MERGE_RESOLUTION|>--- conflicted
+++ resolved
@@ -53,11 +53,7 @@
             ),
         );
 
-<<<<<<< HEAD
-        bps_royalty_strategy::create_domain_and_add_strategy<Nft<SUITRADERS>>(
-=======
         royalty_strategy_bps::create_domain_and_add_strategy(
->>>>>>> 44ae5046
             delegated_witness, &mut collection, 100, ctx,
         );
 
